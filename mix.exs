--- conflicted
+++ resolved
@@ -40,14 +40,9 @@
   defp deps() do
     [
       # {:cutkey, github: "potatosalad/cutkey", only: [:dev, :test]},
-<<<<<<< HEAD
       {:jason, "~> 1.4", only: [:dev, :test]},
+      {:jiffy, "~> 1.1.1", only: [:dev, :test]},
       {:jsone, "~> 1.8", only: [:dev, :test]},
-=======
-      {:jason, "~> 1.3", only: [:dev, :test]},
-      {:jiffy, "~> 1.1.1", only: [:dev, :test]},
-      {:jsone, "~> 1.7", only: [:dev, :test]},
->>>>>>> 44fad4ab
       {:jsx, "~> 3.1", only: [:dev, :test]},
       # {:keccakf1600, "~> 2.0.0", only: [:dev, :test]},
       {:libdecaf, "~> 2.1.1", only: [:dev, :test]},
