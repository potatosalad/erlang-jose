defmodule JOSE.Mixfile do
  use Mix.Project

  def project do
    [
      app: :jose,
      version: "1.8.4",
      elixir: "~> 1.0",
      erlc_options: erlc_options(),
      build_embedded: Mix.env() == :prod,
      start_permanent: Mix.env() == :prod,
      deps: deps(),
      name: "JOSE",
      source_url: "https://github.com/potatosalad/erlang-jose",
      docs: fn ->
        {ref, 0} = System.cmd("git", ["rev-parse", "--verify", "--quiet", "HEAD"])
        [source_ref: ref, main: "JOSE", extras: ["README.md", "CHANGELOG.md", "examples/KEY-GENERATION.md", "ALGORITHMS.md"]]
      end,
      description: description(),
      package: package()
    ]
  end

  def application do
    [mod: {:jose_app, []}, applications: [:crypto, :asn1, :public_key, :base64url]]
  end

  defp deps do
<<<<<<< HEAD
    [
      {:base64url, "~> 0.0.1"},
      {:cutkey, github: "potatosalad/cutkey", only: [:dev, :test]},
      {:jsone, "~> 1.4", only: [:dev, :test]},
      {:jsx, "~> 2.8", only: [:dev, :test]},
      # {:keccakf1600, "~> 2.0.0", only: [:dev, :test]},
      {:libdecaf, "~> 0.0.4", only: [:dev, :test]},
      {:libsodium, "~> 0.0.10", only: [:dev, :test]},
      {:ojson, "~> 1.0", only: [:dev, :test]},
      {:poison, "~> 3.1", only: [:dev, :test]},
      {:ex_doc, "~> 0.15", only: :dev},
      {:earmark, "~> 1.2", only: :dev}
    ]
=======
    [{:base64url, "~> 0.0.1"},
     {:cutkey, github: "potatosalad/cutkey", only: [:dev, :test]},
     {:jsone, "~> 1.4", only: [:dev, :test]},
     {:jsx, "~> 2.8", only: [:dev, :test]},
     # {:keccakf1600, "~> 2.0.0", only: [:dev, :test]},
     {:libdecaf, "~> 0.0.4", only: [:dev, :test]},
     {:libsodium, "~> 0.0.10", only: [:dev, :test]},
     {:ojson, "~> 1.0", only: [:dev, :test]},
     {:poison, "~> 3.1", only: [:dev, :test]},
     {:jason, "~> 1.0", only: [:dev, :test]},
     {:ex_doc, "~> 0.15", only: :docs},
     {:earmark, "~> 1.2", only: :docs}]
>>>>>>> ac69ce6b
  end

  defp description do
    "JSON Object Signing and Encryption (JOSE) for Erlang and Elixir."
  end

  def erlc_options do
    extra_options =
      try do
        case :erlang.list_to_integer(:erlang.system_info(:otp_release)) do
          v when v >= 18 ->
            [{:d, :optional_callbacks}]

          _ ->
            []
        end
      catch
        _ ->
          []
      end

    [:debug_info | if(Mix.env() == :prod, do: [], else: [:warnings_as_errors]) ++ extra_options]
  end

  defp package do
    [
      maintainers: ["Andrew Bennett"],
      files: [
        "CHANGELOG*",
        "include",
        "lib",
        "LICENSE*",
        "priv",
        "mix.exs",
        "README*",
        "rebar.config",
        "src"
      ],
      licenses: ["Mozilla Public License Version 2.0"],
      links: %{"Github" => "https://github.com/potatosalad/erlang-jose", "Docs" => "https://hexdocs.pm/jose"}
    ]
  end
end<|MERGE_RESOLUTION|>--- conflicted
+++ resolved
@@ -26,10 +26,10 @@
   end
 
   defp deps do
-<<<<<<< HEAD
     [
       {:base64url, "~> 0.0.1"},
       {:cutkey, github: "potatosalad/cutkey", only: [:dev, :test]},
+      {:jason, "~> 1.1", only: [:dev, :test]},
       {:jsone, "~> 1.4", only: [:dev, :test]},
       {:jsx, "~> 2.8", only: [:dev, :test]},
       # {:keccakf1600, "~> 2.0.0", only: [:dev, :test]},
@@ -40,20 +40,6 @@
       {:ex_doc, "~> 0.15", only: :dev},
       {:earmark, "~> 1.2", only: :dev}
     ]
-=======
-    [{:base64url, "~> 0.0.1"},
-     {:cutkey, github: "potatosalad/cutkey", only: [:dev, :test]},
-     {:jsone, "~> 1.4", only: [:dev, :test]},
-     {:jsx, "~> 2.8", only: [:dev, :test]},
-     # {:keccakf1600, "~> 2.0.0", only: [:dev, :test]},
-     {:libdecaf, "~> 0.0.4", only: [:dev, :test]},
-     {:libsodium, "~> 0.0.10", only: [:dev, :test]},
-     {:ojson, "~> 1.0", only: [:dev, :test]},
-     {:poison, "~> 3.1", only: [:dev, :test]},
-     {:jason, "~> 1.0", only: [:dev, :test]},
-     {:ex_doc, "~> 0.15", only: :docs},
-     {:earmark, "~> 1.2", only: :docs}]
->>>>>>> ac69ce6b
   end
 
   defp description do
