defmodule JOSE.Mixfile do
  use Mix.Project

  def project() do
    [
      app: :jose,
      version: "1.11.10",
      elixir: "~> 1.16",
      erlc_options: erlc_options(),
      build_embedded: Mix.env() == :prod,
      start_permanent: Mix.env() == :prod,
      deps: deps(),
      name: "JOSE",
      source_url: "https://github.com/potatosalad/erlang-jose",
      docs: fn ->
        {ref, 0} = System.cmd("git", ["rev-parse", "--verify", "--quiet", "HEAD"])

        [
          source_ref: ref,
          main: "readme",
          extras: ["README.md", "CHANGELOG.md", "examples/KEY-GENERATION.md", "ALGORITHMS.md"],
          groups_for_modules: ["Elixir": [~r/JOSE/], Erlang: [~r/jose/]]
        ]
      end,
      description: description(),
      package: package(),
      aliases: [docs: ["compile", &edoc_chunks/1, "docs"]],
      dialyzer: [list_unused_filters: true]
    ]
  end

  def application() do
    [mod: {:jose_app, []}, extra_applications: extra_applications(Mix.env())]
  end

  defp extra_applications(env)
  defp extra_applications(:dev), do: [:crypto, :asn1, :public_key, :edoc, :xmerl]
  defp extra_applications(_env), do: [:crypto, :asn1, :public_key]

  defp deps() do
    [
      # {:cutkey, github: "potatosalad/cutkey", only: [:dev, :test]},
      {:jason, "~> 1.4", only: [:dev, :test]},
<<<<<<< HEAD
      {:jiffy, "~> 1.1.1", only: [:dev, :test]},
      {:jsone, "~> 1.8", only: [:dev, :test]},
=======
      {:jsone, "~> 1.9", only: [:dev, :test]},
>>>>>>> e63bb3b5
      {:jsx, "~> 3.1", only: [:dev, :test]},
      # {:keccakf1600, "~> 2.0.0", only: [:dev, :test]},
      {:libdecaf, "~> 2.1.1", only: [:dev, :test]},
      {:libsodium, "~> 2.0.1", only: [:dev, :test]},
      {:ojson, "~> 1.0", only: [:dev, :test]},
      # Optionally used by JOSE.Poison.
      {:poison, "~> 3.0 or ~> 4.0 or ~> 5.0 or ~> 6.0", only: [:dev, :test], optional: true},
      {:thoas, "~> 1.2", only: [:dev, :test]},
      {:ex_doc, "~> 0.37", only: :dev},
      {:earmark, "~> 1.4", only: :dev},
      {:dialyxir, "~> 1.4.5", only: [:dev, :test], runtime: false}
    ]
  end

  defp description() do
    "JSON Object Signing and Encryption (JOSE) for Erlang and Elixir."
  end

  def erlc_options() do
    extra_options = []

    [:debug_info | if(Mix.env() == :prod, do: [], else: [:warnings_as_errors]) ++ extra_options]
  end

  defp package() do
    [
      maintainers: ["Andrew Bennett"],
      files: [
        "CHANGELOG*",
        "include",
        "lib",
        "LICENSE*",
        "priv",
        "mix.exs",
        "README*",
        "rebar.config",
        "src"
      ],
      licenses: ["MIT"],
      links: %{"Github" => "https://github.com/potatosalad/erlang-jose", "Docs" => "https://hexdocs.pm/jose"}
    ]
  end

  defp edoc_chunks(_args) do
    base_path = Path.dirname(__ENV__.file)
    doc_chunk_path = Application.app_dir(:jose, "doc")

    :ok =
      :edoc.application(:jose, String.to_charlist(base_path),
        doclet: :edoc_doclet_chunks,
        layout: :edoc_layout_chunks,
        preprocess: true,
        dir: String.to_charlist(doc_chunk_path)
      )
  end
end<|MERGE_RESOLUTION|>--- conflicted
+++ resolved
@@ -41,12 +41,8 @@
     [
       # {:cutkey, github: "potatosalad/cutkey", only: [:dev, :test]},
       {:jason, "~> 1.4", only: [:dev, :test]},
-<<<<<<< HEAD
-      {:jiffy, "~> 1.1.1", only: [:dev, :test]},
-      {:jsone, "~> 1.8", only: [:dev, :test]},
-=======
+      {:jiffy, "~> 1.1.2", only: [:dev, :test]},
       {:jsone, "~> 1.9", only: [:dev, :test]},
->>>>>>> e63bb3b5
       {:jsx, "~> 3.1", only: [:dev, :test]},
       # {:keccakf1600, "~> 2.0.0", only: [:dev, :test]},
       {:libdecaf, "~> 2.1.1", only: [:dev, :test]},
