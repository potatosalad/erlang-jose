--- conflicted
+++ resolved
@@ -440,32 +440,19 @@
     jwk_oct16 = JOSE.JWK.generate_key({:oct, 16})
     jwk_ec256 = JOSE.JWK.generate_key({:ec, "P-256"})
     jwk_ec521 = JOSE.JWK.generate_key({:ec, "P-521"})
-<<<<<<< HEAD
     jws_hs256 = JOSE.JWS.from(%{"alg" => "HS256"})
     jws_es256 = JOSE.JWS.from(%{"alg" => "ES256"})
     jwt = JOSE.JWT.from(%{"test" => true})
 
-    assert_raise ErlangError, "erlang error: {:not_supported, [:ES256]}", fn ->
-      JOSE.JWT.sign(jwk_oct16, jws_es256, jwt)
-    end
-
-    assert_raise ErlangError, "erlang error: {:not_supported, [\"P-256\", :HS256]}", fn ->
-      JOSE.JWT.sign(jwk_ec256, jws_hs256, jwt)
-    end
-
-    assert_raise ErlangError, "erlang error: {:not_supported, [\"P-521\", :ES256]}", fn ->
-=======
-    jws_hs256 = JOSE.JWS.from(%{ "alg" => "HS256" })
-    jws_es256 = JOSE.JWS.from(%{ "alg" => "ES256" })
-    jwt = JOSE.JWT.from(%{ "test" => true })
     assert_raise ErlangError, "Erlang error: {:not_supported, [:ES256]}", fn ->
       JOSE.JWT.sign(jwk_oct16, jws_es256, jwt)
     end
+
     assert_raise ErlangError, "Erlang error: {:not_supported, [\"P-256\", :HS256]}", fn ->
       JOSE.JWT.sign(jwk_ec256, jws_hs256, jwt)
     end
+
     assert_raise ErlangError, "Erlang error: {:not_supported, [\"P-521\", :ES256]}", fn ->
->>>>>>> ac69ce6b
       JOSE.JWT.sign(jwk_ec521, jws_es256, jwt)
     end
 
