%% -*- mode: erlang; tab-width: 4; indent-tabs-mode: nil; st-rulers: [132] -*-
%% vim: ts=4 sw=4 ft=erlang et
%%% % @format
-module(jose_jws_SUITE).

-include_lib("common_test/include/ct.hrl").

-include("jose.hrl").

%% ct.
-export([all/0]).
-export([groups/0]).
-export([init_per_suite/1]).
-export([end_per_suite/1]).
-export([init_per_group/2]).
-export([end_per_group/2]).

%% Tests.
-export([alg_ecdsa_from_map_and_to_map/1]).
-export([alg_ecdsa_sign_and_verify/1]).
-export([alg_eddsa_from_map_and_to_map/1]).
-export([alg_eddsa_sign_and_verify/1]).
-export([alg_hmac_from_map_and_to_map/1]).
-export([alg_hmac_sign_and_verify/1]).
-export([alg_none_from_map_and_to_map/1]).
-export([alg_none_sign_and_verify/1]).
-export([alg_poly1305_from_map_and_to_map/1]).
-export([alg_poly1305_sign_and_verify/1]).
-export([alg_rsa_pkcs1_v1_5_from_map_and_to_map/1]).
-export([alg_rsa_pkcs1_v1_5_sign_and_verify/1]).
-export([alg_rsa_pss_from_map_and_to_map/1]).
-export([alg_rsa_pss_sign_and_verify/1]).

all() ->
    [
        {group, jose_jws_alg_ecdsa},
        {group, jose_jws_alg_eddsa},
        {group, jose_jws_alg_hmac},
        {group, jose_jws_alg_none},
        {group, jose_jws_alg_poly1305},
        {group, jose_jws_alg_rsa_pkcs1_v1_5},
        {group, jose_jws_alg_rsa_pss}
    ].

groups() ->
    [
        {jose_jws_alg_ecdsa, [parallel], [
            alg_ecdsa_from_map_and_to_map,
            alg_ecdsa_sign_and_verify
        ]},
        {jose_jws_alg_eddsa, [parallel], [
            alg_eddsa_from_map_and_to_map,
            alg_eddsa_sign_and_verify
        ]},
        {jose_jws_alg_hmac, [parallel], [
            alg_hmac_from_map_and_to_map,
            alg_hmac_sign_and_verify
        ]},
        {jose_jws_alg_none, [parallel], [
            alg_none_from_map_and_to_map,
            alg_none_sign_and_verify
        ]},
        {jose_jws_alg_poly1305, [parallel], [
            alg_poly1305_from_map_and_to_map,
            alg_poly1305_sign_and_verify
        ]},
        {jose_jws_alg_rsa_pkcs1_v1_5, [parallel], [
            alg_rsa_pkcs1_v1_5_from_map_and_to_map,
            alg_rsa_pkcs1_v1_5_sign_and_verify
        ]},
        {jose_jws_alg_rsa_pss, [parallel], [
            alg_rsa_pss_from_map_and_to_map,
            alg_rsa_pss_sign_and_verify
        ]}
    ].

init_per_suite(Config) ->
<<<<<<< HEAD
	application:set_env(jose, crypto_fallback, true),
	application:set_env(jose, unsecured_signing, true),
	{ok, _} = application:ensure_all_started(jose),
	ok = jose:crypto_fallback(true),
	ok = jose:unsecured_signing(true),
	ct_property_test:init_per_suite(Config).
=======
    application:set_env(jose, crypto_fallback, true),
    application:set_env(jose, unsecured_signing, true),
    _ = application:ensure_all_started(jose),
    ct_property_test:init_per_suite(Config).
>>>>>>> ca4b9df6

end_per_suite(_Config) ->
    _ = application:stop(jose),
    ok.

init_per_group(Group, Config) ->
    jose_ct:start(Group, Config).

end_per_group(_Group, Config) ->
    jose_ct:stop(Config),
    ok.

%%====================================================================
%% Tests
%%====================================================================

alg_ecdsa_from_map_and_to_map(Config) ->
    ct_property_test:quickcheck(
        jose_jws_alg_ecdsa_props:prop_from_map_and_to_map(),
        Config
    ).

alg_ecdsa_sign_and_verify(Config) ->
    ct_property_test:quickcheck(
        jose_jws_alg_ecdsa_props:prop_sign_and_verify(),
        Config
    ).

alg_eddsa_from_map_and_to_map(Config) ->
    ct_property_test:quickcheck(
        jose_jws_alg_eddsa_props:prop_from_map_and_to_map(),
        Config
    ).

alg_eddsa_sign_and_verify(Config) ->
    ct_property_test:quickcheck(
        jose_jws_alg_eddsa_props:prop_sign_and_verify(),
        Config
    ).

alg_hmac_from_map_and_to_map(Config) ->
    ct_property_test:quickcheck(
        jose_jws_alg_hmac_props:prop_from_map_and_to_map(),
        Config
    ).

alg_hmac_sign_and_verify(Config) ->
    ct_property_test:quickcheck(
        jose_jws_alg_hmac_props:prop_sign_and_verify(),
        Config
    ).

alg_none_from_map_and_to_map(Config) ->
    ct_property_test:quickcheck(
        jose_jws_alg_none_props:prop_from_map_and_to_map(),
        Config
    ).

alg_none_sign_and_verify(Config) ->
    ct_property_test:quickcheck(
        jose_jws_alg_none_props:prop_sign_and_verify(),
        Config
    ).

alg_poly1305_from_map_and_to_map(Config) ->
    ct_property_test:quickcheck(
        jose_jws_alg_poly1305_props:prop_from_map_and_to_map(),
        Config
    ).

alg_poly1305_sign_and_verify(Config) ->
    ct_property_test:quickcheck(
        jose_jws_alg_poly1305_props:prop_sign_and_verify(),
        Config
    ).

alg_rsa_pkcs1_v1_5_from_map_and_to_map(Config) ->
    ct_property_test:quickcheck(
        jose_jws_alg_rsa_pkcs1_v1_5_props:prop_from_map_and_to_map(),
        Config
    ).

alg_rsa_pkcs1_v1_5_sign_and_verify(Config) ->
    ct_property_test:quickcheck(
        jose_jws_alg_rsa_pkcs1_v1_5_props:prop_sign_and_verify(),
        Config
    ).

alg_rsa_pss_from_map_and_to_map(Config) ->
    ct_property_test:quickcheck(
        jose_jws_alg_rsa_pss_props:prop_from_map_and_to_map(),
        Config
    ).

alg_rsa_pss_sign_and_verify(Config) ->
    ct_property_test:quickcheck(
        jose_jws_alg_rsa_pss_props:prop_sign_and_verify(),
        Config
    ).<|MERGE_RESOLUTION|>--- conflicted
+++ resolved
@@ -75,19 +75,12 @@
     ].
 
 init_per_suite(Config) ->
-<<<<<<< HEAD
-	application:set_env(jose, crypto_fallback, true),
-	application:set_env(jose, unsecured_signing, true),
-	{ok, _} = application:ensure_all_started(jose),
-	ok = jose:crypto_fallback(true),
-	ok = jose:unsecured_signing(true),
-	ct_property_test:init_per_suite(Config).
-=======
     application:set_env(jose, crypto_fallback, true),
     application:set_env(jose, unsecured_signing, true),
-    _ = application:ensure_all_started(jose),
+    {ok, _} = application:ensure_all_started(jose),
+    ok = jose:crypto_fallback(true),
+    ok = jose:unsecured_signing(true),
     ct_property_test:init_per_suite(Config).
->>>>>>> ca4b9df6
 
 end_per_suite(_Config) ->
     _ = application:stop(jose),
