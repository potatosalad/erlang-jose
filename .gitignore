# The directory Mix will write compiled artifacts to.
/_build/

# If you run "mix test --cover", coverage assets end up here.
/cover/

# The directory Mix downloads your dependencies sources to.
/deps/

# Where 3rd-party dependencies like ExDoc output generated docs.
/doc/

# Ignore .fetch files in case you like to edit your project deps locally.
/.fetch

# If the VM crashes, it generates a dump, let's ignore it too.
erl_crash.dump

# Also ignore archive artifacts (built via "mix archive.build").
*.ez

# Ignore package tarball (built via "mix hex.build").
jose-*.tar

# erlang.mk exclusions.
.erlang.mk.packages.*
ct.coverdata
_rel
_deps
_plugins
_tdeps
/.erlang.mk
/jose.d

# rebar3 and erlang.mk related files.
.rebar3
_*
.eunit
*.o
*.beam
*.plt
*.swp
*.swo
.erlang.cookie
ebin
log
erl_crash.dump
.rebar
logs
_build
.idea
.vscode
*.iml
rebar3.crashdump
<<<<<<< HEAD
=======
*~
/.elixir_ls/
/.erlang.mk/
>>>>>>> e63bb3b5
/elp
/erlfmt
/rebar3

# Other test artifacts.
/test/cavp_SUITE_data/*.zip
/test/cavp_SUITE_data/186-3rsatestvectors
/test/cavp_SUITE_data/aesmmt
/test/cavp_SUITE_data/archive
/test/cavp_SUITE_data/gcmtestvectors
/test/cavp_SUITE_data/KAT_AES
/test/cavp_SUITE_data/keccaktestvectors
/test/cavp_SUITE_data/kwtestvectors
/test/cavp_SUITE_data/pkcs-1v2-1-vec
/tmp/<|MERGE_RESOLUTION|>--- conflicted
+++ resolved
@@ -52,12 +52,9 @@
 .vscode
 *.iml
 rebar3.crashdump
-<<<<<<< HEAD
-=======
 *~
 /.elixir_ls/
 /.erlang.mk/
->>>>>>> e63bb3b5
 /elp
 /erlfmt
 /rebar3
