--- conflicted
+++ resolved
@@ -14,7 +14,6 @@
 %%% % @format
 -module(jose_json).
 
-<<<<<<< HEAD
 -include_lib("jose/include/jose_support.hrl").
 
 -behaviour(jose_support).
@@ -27,8 +26,8 @@
 ]).
 
 %% Callbacks
--callback decode(JSON) -> Term when JSON :: jose_json:json(), Term :: term().
--callback encode(Term) -> JSON when Term :: term(), JSON :: jose_json:json().
+-callback decode(JSON) -> Term when JSON :: jose_json:json(), Term :: dynamic().
+-callback encode(Term) -> JSON when Term :: dynamic(), JSON :: jose_json:json().
 
 %% jose_support callbacks
 -export([
@@ -92,8 +91,4 @@
 
 -spec encode(Term) -> JSON when Term :: term(), JSON :: jose_json:json().
 encode(Term) ->
-    ?resolve([Term]).
-=======
--callback decode(binary()) -> dynamic().
--callback encode(dynamic()) -> binary().
->>>>>>> e63bb3b5
+    ?resolve([Term]).