%% -*- mode: erlang; tab-width: 4; indent-tabs-mode: nil; st-rulers: [132] -*-
%% vim: ts=4 sw=4 ft=erlang et
%%% % @format
%%%-------------------------------------------------------------------
%%% @author Andrew Bennett <potatosaladx@gmail.com>
%%% @copyright 2014-2022, Andrew Bennett
%%% @doc
%%%
%%% @end
%%% Created :  20 Aug 2015 by Andrew Bennett <potatosaladx@gmail.com>
%%%-------------------------------------------------------------------
-module(jose_json_jiffy).
-behaviour(jose_provider).
-behaviour(jose_json).

%% jose_provider callbacks
-export([provider_info/0]).
%% jose_json callbacks
-export([
    decode/1,
    encode/1
]).

%%====================================================================
%% jose_provider callbacks
%%====================================================================

-spec provider_info() -> jose_provider:info().
provider_info() ->
    #{
        behaviour => jose_json,
        priority => normal,
        requirements => [
            {app, jiffy},
            jiffy
        ]
    }.

%%====================================================================
%% jose_json callbacks
%%====================================================================

-spec decode(JSON) -> Term when JSON :: jose_json:json(), Term :: term().
decode(JSON) when is_binary(JSON) ->
    jiffy:decode(JSON, [return_maps]).

-spec encode(Term) -> JSON when Term :: term(), JSON :: jose_json:json().
encode(Map) when is_map(Map) ->
<<<<<<< HEAD
	ensure_binary(jiffy:encode(sort(Map)));
encode(List) when is_list(List) ->
	ensure_binary(jiffy:encode(sort(List)));
encode(Term) ->
	ensure_binary(jiffy:encode(Term)).
=======
    jiffy:encode(sort(Map));
encode(List) when is_list(List) ->
    jiffy:encode(sort(List));
encode(Term) ->
    jiffy:encode(Term).
>>>>>>> 44fad4ab

%%%-------------------------------------------------------------------
%%% Internal functions
%%%-------------------------------------------------------------------

%% @private
sort(Map) when is_map(Map) ->
    {[{sort(Key), sort(Val)} || {Key, Val} <- maps:to_list(Map)]};
sort(List) when is_list(List) ->
    [sort(Term) || Term <- List];
sort(Term) ->
<<<<<<< HEAD
	Term.

%% @private
%% NOTE: jiffy may return an iolist instead of a binary when encoding
%%       big objects.
ensure_binary(List) when is_list(List) ->
	iolist_to_binary(List);
ensure_binary(Binary) ->
	Binary.
=======
    Term.
>>>>>>> 44fad4ab
<|MERGE_RESOLUTION|>--- conflicted
+++ resolved
@@ -46,19 +46,11 @@
 
 -spec encode(Term) -> JSON when Term :: term(), JSON :: jose_json:json().
 encode(Map) when is_map(Map) ->
-<<<<<<< HEAD
 	ensure_binary(jiffy:encode(sort(Map)));
 encode(List) when is_list(List) ->
 	ensure_binary(jiffy:encode(sort(List)));
 encode(Term) ->
 	ensure_binary(jiffy:encode(Term)).
-=======
-    jiffy:encode(sort(Map));
-encode(List) when is_list(List) ->
-    jiffy:encode(sort(List));
-encode(Term) ->
-    jiffy:encode(Term).
->>>>>>> 44fad4ab
 
 %%%-------------------------------------------------------------------
 %%% Internal functions
@@ -70,7 +62,6 @@
 sort(List) when is_list(List) ->
     [sort(Term) || Term <- List];
 sort(Term) ->
-<<<<<<< HEAD
 	Term.
 
 %% @private
@@ -79,7 +70,4 @@
 ensure_binary(List) when is_list(List) ->
 	iolist_to_binary(List);
 ensure_binary(Binary) ->
-	Binary.
-=======
-    Term.
->>>>>>> 44fad4ab
+	Binary.