--- conflicted
+++ resolved
@@ -299,124 +299,138 @@
     end.
 
 supports() ->
-	Supports = crypto_supports(),
-	JWEALG = support_check([
-		{<<"A128GCMKW">>, ciphers, {aes_gcm, 128}},
-		{<<"A192GCMKW">>, ciphers, {aes_gcm, 192}},
-		{<<"A256GCMKW">>, ciphers, {aes_gcm, 256}},
-		{<<"A128KW">>, ciphers, {aes_ecb, 128}},
-		{<<"A192KW">>, ciphers, {aes_ecb, 192}},
-		{<<"A256KW">>, ciphers, {aes_ecb, 256}},
-		{<<"C20PKW">>, ciphers, {chacha20_poly1305, 256}},
-		<<"ECDH-1PU">>,
-		{<<"ECDH-1PU+A128GCMKW">>, ciphers, {aes_gcm, 128}},
-		{<<"ECDH-1PU+A192GCMKW">>, ciphers, {aes_gcm, 192}},
-		{<<"ECDH-1PU+A256GCMKW">>, ciphers, {aes_gcm, 256}},
-		<<"ECDH-1PU+A128KW">>,
-		<<"ECDH-1PU+A192KW">>,
-		<<"ECDH-1PU+A256KW">>,
-		{<<"ECDH-1PU+C20PKW">>, ciphers, {chacha20_poly1305, 256}},
-		{<<"ECDH-1PU+XC20PKW">>, ciphers, {xchacha20_poly1305, 256}},
-		<<"ECDH-ES">>,
-		{<<"ECDH-ES+A128GCMKW">>, ciphers, {aes_gcm, 128}},
-		{<<"ECDH-ES+A192GCMKW">>, ciphers, {aes_gcm, 192}},
-		{<<"ECDH-ES+A256GCMKW">>, ciphers, {aes_gcm, 256}},
-		<<"ECDH-ES+A128KW">>,
-		<<"ECDH-ES+A192KW">>,
-		<<"ECDH-ES+A256KW">>,
-		{<<"ECDH-ES+C20PKW">>, ciphers, {chacha20_poly1305, 256}},
-		{<<"ECDH-ES+XC20PKW">>, ciphers, {xchacha20_poly1305, 256}},
-		<<"ECDH-SS">>,
-		{<<"ECDH-SS+A128GCMKW">>, ciphers, {aes_gcm, 128}},
-		{<<"ECDH-SS+A192GCMKW">>, ciphers, {aes_gcm, 192}},
-		{<<"ECDH-SS+A256GCMKW">>, ciphers, {aes_gcm, 256}},
-		<<"ECDH-SS+A128KW">>,
-		<<"ECDH-SS+A192KW">>,
-		<<"ECDH-SS+A256KW">>,
-		{<<"ECDH-SS+C20PKW">>, ciphers, {chacha20_poly1305, 256}},
-		{<<"ECDH-SS+XC20PKW">>, ciphers, {xchacha20_poly1305, 256}},
-		{<<"PBES2-HS256+A128GCMKW">>, ciphers, {aes_gcm, 128}},
-		{<<"PBES2-HS384+A192GCMKW">>, ciphers, {aes_gcm, 192}},
-		{<<"PBES2-HS512+A256GCMKW">>, ciphers, {aes_gcm, 256}},
-		{<<"PBES2-HS256+A128KW">>, ciphers, {aes_ecb, 128}},
-		{<<"PBES2-HS384+A192KW">>, ciphers, {aes_ecb, 192}},
-		{<<"PBES2-HS512+A256KW">>, ciphers, {aes_ecb, 256}},
-		{<<"PBES2-HS512+C20PKW">>, ciphers, {chacha20_poly1305, 256}},
-		{<<"PBES2-HS512+XC20PKW">>, ciphers, {xchacha20_poly1305, 256}},
-		{<<"RSA1_5">>, rsa_crypt, rsa1_5},
-		{<<"RSA-OAEP">>, rsa_crypt, rsa_oaep},
-		{<<"RSA-OAEP-256">>, rsa_crypt, rsa_oaep_256},
-		{<<"XC20PKW">>, ciphers, {xchacha20_poly1305, 256}},
-		<<"dir">>
-	], Supports, []),
-	JWEENC = support_check([
-		{<<"A128CBC-HS256">>, ciphers, {aes_cbc, 128}},
-		{<<"A192CBC-HS384">>, ciphers, {aes_cbc, 192}},
-		{<<"A256CBC-HS512">>, ciphers, {aes_cbc, 256}},
-		{<<"A128GCM">>, ciphers, {aes_gcm, 128}},
-		{<<"A192GCM">>, ciphers, {aes_gcm, 192}},
-		{<<"A256GCM">>, ciphers, {aes_gcm, 256}},
-		{<<"C20P">>, ciphers, {chacha20_poly1305, 256}},
-		{<<"XC20P">>, ciphers, {xchacha20_poly1305, 256}}
-	], Supports, []),
-	JWEZIP = support_check([
-		<<"DEF">>
-	], Supports, []),
-	JWKKTY = support_check([
-		<<"EC">>,
-		<<"oct">>,
-		<<"OKP">>,
-		<<"RSA">>
-	], Supports, []),
-	JWKKTYOKPcrv = support_check([
-		{<<"Ed25519">>, public_keys, ed25519},
-		{<<"Ed25519ph">>, public_keys, ed25519ph},
-		{<<"Ed448">>, public_keys, ed448},
-		{<<"Ed448ph">>, public_keys, ed448ph},
-		{<<"X25519">>, public_keys, x25519},
-		{<<"X448">>, public_keys, x448}
-	], Supports, []),
-	JWSALG = support_check([
-		{<<"Ed25519">>, public_keys, ed25519},
-		{<<"Ed25519ph">>, public_keys, ed25519ph},
-		{<<"Ed448">>, public_keys, ed448},
-		{<<"Ed448ph">>, public_keys, ed448ph},
-		{<<"EdDSA">>, public_keys, ed25519},
-		{<<"ES256">>, public_keys, ecdsa},
-		{<<"ES256K">>, public_keys, ecdsa},
-		{<<"ES384">>, public_keys, ecdsa},
-		{<<"ES512">>, public_keys, ecdsa},
-		<<"HS256">>,
-		<<"HS384">>,
-		<<"HS512">>,
-		{<<"PS256">>, rsa_sign, rsa_pkcs1_pss_padding},
-		{<<"PS384">>, rsa_sign, rsa_pkcs1_pss_padding},
-		{<<"PS512">>, rsa_sign, rsa_pkcs1_pss_padding},
-		{<<"Poly1305">>, hashs, poly1305},
-		{<<"RS1">>, rsa_sign, rsa_pkcs1_padding},
-		{<<"RS256">>, rsa_sign, rsa_pkcs1_padding},
-		{<<"RS384">>, rsa_sign, rsa_pkcs1_padding},
-		{<<"RS512">>, rsa_sign, rsa_pkcs1_padding},
-		{<<"none">>, fun unsecured_signing/0}
-	], Supports, []),
-	[
-		{jwe,
-			{alg, JWEALG},
-			{enc, JWEENC},
-			{zip, JWEZIP}},
-		{jwk,
-			{kty, JWKKTY},
-			{kty_OKP_crv, JWKKTYOKPcrv}},
-		{jws,
-			{alg, JWSALG}}
-	].
+    Supports = crypto_supports(),
+    JWEALG = support_check(
+        [
+            {<<"A128GCMKW">>, ciphers, {aes_gcm, 128}},
+            {<<"A192GCMKW">>, ciphers, {aes_gcm, 192}},
+            {<<"A256GCMKW">>, ciphers, {aes_gcm, 256}},
+            {<<"A128KW">>, ciphers, {aes_ecb, 128}},
+            {<<"A192KW">>, ciphers, {aes_ecb, 192}},
+            {<<"A256KW">>, ciphers, {aes_ecb, 256}},
+            {<<"C20PKW">>, ciphers, {chacha20_poly1305, 256}},
+            <<"ECDH-1PU">>,
+            {<<"ECDH-1PU+A128GCMKW">>, ciphers, {aes_gcm, 128}},
+            {<<"ECDH-1PU+A192GCMKW">>, ciphers, {aes_gcm, 192}},
+            {<<"ECDH-1PU+A256GCMKW">>, ciphers, {aes_gcm, 256}},
+            <<"ECDH-1PU+A128KW">>,
+            <<"ECDH-1PU+A192KW">>,
+            <<"ECDH-1PU+A256KW">>,
+            {<<"ECDH-1PU+C20PKW">>, ciphers, {chacha20_poly1305, 256}},
+            {<<"ECDH-1PU+XC20PKW">>, ciphers, {xchacha20_poly1305, 256}},
+            <<"ECDH-ES">>,
+            {<<"ECDH-ES+A128GCMKW">>, ciphers, {aes_gcm, 128}},
+            {<<"ECDH-ES+A192GCMKW">>, ciphers, {aes_gcm, 192}},
+            {<<"ECDH-ES+A256GCMKW">>, ciphers, {aes_gcm, 256}},
+            <<"ECDH-ES+A128KW">>,
+            <<"ECDH-ES+A192KW">>,
+            <<"ECDH-ES+A256KW">>,
+            {<<"ECDH-ES+C20PKW">>, ciphers, {chacha20_poly1305, 256}},
+            {<<"ECDH-ES+XC20PKW">>, ciphers, {xchacha20_poly1305, 256}},
+            <<"ECDH-SS">>,
+            {<<"ECDH-SS+A128GCMKW">>, ciphers, {aes_gcm, 128}},
+            {<<"ECDH-SS+A192GCMKW">>, ciphers, {aes_gcm, 192}},
+            {<<"ECDH-SS+A256GCMKW">>, ciphers, {aes_gcm, 256}},
+            <<"ECDH-SS+A128KW">>,
+            <<"ECDH-SS+A192KW">>,
+            <<"ECDH-SS+A256KW">>,
+            {<<"ECDH-SS+C20PKW">>, ciphers, {chacha20_poly1305, 256}},
+            {<<"ECDH-SS+XC20PKW">>, ciphers, {xchacha20_poly1305, 256}},
+            {<<"PBES2-HS256+A128GCMKW">>, ciphers, {aes_gcm, 128}},
+            {<<"PBES2-HS384+A192GCMKW">>, ciphers, {aes_gcm, 192}},
+            {<<"PBES2-HS512+A256GCMKW">>, ciphers, {aes_gcm, 256}},
+            {<<"PBES2-HS256+A128KW">>, ciphers, {aes_ecb, 128}},
+            {<<"PBES2-HS384+A192KW">>, ciphers, {aes_ecb, 192}},
+            {<<"PBES2-HS512+A256KW">>, ciphers, {aes_ecb, 256}},
+            {<<"PBES2-HS512+C20PKW">>, ciphers, {chacha20_poly1305, 256}},
+            {<<"PBES2-HS512+XC20PKW">>, ciphers, {xchacha20_poly1305, 256}},
+            {<<"RSA1_5">>, rsa_crypt, rsa1_5},
+            {<<"RSA-OAEP">>, rsa_crypt, rsa_oaep},
+            {<<"RSA-OAEP-256">>, rsa_crypt, rsa_oaep_256},
+            {<<"XC20PKW">>, ciphers, {xchacha20_poly1305, 256}},
+            <<"dir">>
+        ],
+        Supports,
+        []
+    ),
+    JWEENC = support_check(
+        [
+            {<<"A128CBC-HS256">>, ciphers, {aes_cbc, 128}},
+            {<<"A192CBC-HS384">>, ciphers, {aes_cbc, 192}},
+            {<<"A256CBC-HS512">>, ciphers, {aes_cbc, 256}},
+            {<<"A128GCM">>, ciphers, {aes_gcm, 128}},
+            {<<"A192GCM">>, ciphers, {aes_gcm, 192}},
+            {<<"A256GCM">>, ciphers, {aes_gcm, 256}},
+            {<<"C20P">>, ciphers, {chacha20_poly1305, 256}},
+            {<<"XC20P">>, ciphers, {xchacha20_poly1305, 256}}
+        ],
+        Supports,
+        []
+    ),
+    JWEZIP = support_check(
+        [
+            <<"DEF">>
+        ],
+        Supports,
+        []
+    ),
+    JWKKTY = support_check(
+        [
+            <<"EC">>,
+            <<"oct">>,
+            <<"OKP">>,
+            <<"RSA">>
+        ],
+        Supports,
+        []
+    ),
+    JWKKTYOKPcrv = support_check(
+        [
+            {<<"Ed25519">>, public_keys, ed25519},
+            {<<"Ed25519ph">>, public_keys, ed25519ph},
+            {<<"Ed448">>, public_keys, ed448},
+            {<<"Ed448ph">>, public_keys, ed448ph},
+            {<<"X25519">>, public_keys, x25519},
+            {<<"X448">>, public_keys, x448}
+        ],
+        Supports,
+        []
+    ),
+    JWSALG = support_check(
+        [
+            {<<"Ed25519">>, public_keys, ed25519},
+            {<<"Ed25519ph">>, public_keys, ed25519ph},
+            {<<"Ed448">>, public_keys, ed448},
+            {<<"Ed448ph">>, public_keys, ed448ph},
+            {<<"EdDSA">>, public_keys, ed25519},
+            {<<"ES256">>, public_keys, ecdsa},
+            {<<"ES256K">>, public_keys, ecdsa},
+            {<<"ES384">>, public_keys, ecdsa},
+            {<<"ES512">>, public_keys, ecdsa},
+            <<"HS256">>,
+            <<"HS384">>,
+            <<"HS512">>,
+            {<<"PS256">>, rsa_sign, rsa_pkcs1_pss_padding},
+            {<<"PS384">>, rsa_sign, rsa_pkcs1_pss_padding},
+            {<<"PS512">>, rsa_sign, rsa_pkcs1_pss_padding},
+            {<<"Poly1305">>, hashs, poly1305},
+            {<<"RS1">>, rsa_sign, rsa_pkcs1_padding},
+            {<<"RS256">>, rsa_sign, rsa_pkcs1_padding},
+            {<<"RS384">>, rsa_sign, rsa_pkcs1_padding},
+            {<<"RS512">>, rsa_sign, rsa_pkcs1_padding},
+            {<<"none">>, fun unsecured_signing/0}
+        ],
+        Supports,
+        []
+    ),
+    [
+        {jwe, {alg, JWEALG}, {enc, JWEENC}, {zip, JWEZIP}},
+        {jwk, {kty, JWKKTY}, {kty_OKP_crv, JWKKTYOKPcrv}},
+        {jws, {alg, JWSALG}}
+    ].
 
 unsecured_signing() ->
-<<<<<<< HEAD
-	jose:unsecured_signing().
-=======
-    application:get_env(jose, unsecured_signing, false).
->>>>>>> ca4b9df6
+    jose:unsecured_signing().
 
 unsecured_signing(Boolean) when is_boolean(Boolean) ->
     application:set_env(jose, unsecured_signing, Boolean),
