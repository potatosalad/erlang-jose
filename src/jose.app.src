--- conflicted
+++ resolved
@@ -2,7 +2,6 @@
 %% vim: ts=4 sw=4 ft=erlang et
 %%% % @format
 {application, jose, [
-<<<<<<< HEAD
 	{description, "JSON Object Signing and Encryption (JOSE) for Erlang and Elixir."},
 	{vsn, "1.11.6"},
 	{id, "git"},
@@ -20,24 +19,4 @@
 	{licenses, ["MIT"]},
 	{links, [{"Github", "https://github.com/potatosalad/erlang-jose"}]},
 	{env, [{crypto_fallback, true}]}
-]}.
-=======
-    {description, "JSON Object Signing and Encryption (JOSE) for Erlang and Elixir."},
-    {vsn, "1.11.3"},
-    {id, "git"},
-    {mod, {'jose_app', []}},
-    {registered, []},
-    {applications, [
-        kernel,
-        stdlib,
-        crypto,
-        asn1,
-        public_key
-    ]},
-    {modules, []},
-    {maintainers, ["Andrew Bennett"]},
-    {licenses, ["MIT"]},
-    {links, [{"Github", "https://github.com/potatosalad/erlang-jose"}]},
-    {env, [{crypto_fallback, true}]}
-]}.
->>>>>>> 44fad4ab
+]}.