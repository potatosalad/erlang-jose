%%% Copyright (c) Andrew Bennett
%%%
%%% This source code is licensed under the MIT license found in the
%%% LICENSE.md file in the root directory of this source tree.
%%%
%%% % @format
{application, jose, [
<<<<<<< HEAD
    {description, "JSON Object Signing and Encryption (JOSE) for Erlang and Elixir."},
    {vsn, "1.11.8"},
    {id, "git"},
    {mod, {'jose_app', []}},
    {registered, []},
    {applications, [
        kernel,
        stdlib,
        crypto,
        asn1,
        public_key
    ]},
    {modules, []},
    {maintainers, ["Andrew Bennett"]},
    {licenses, ["MIT"]},
    {links, [{"Github", "https://github.com/potatosalad/erlang-jose"}]},
    {env, [
        {crypto_fallback, true},
        {pbes2_count_maximum, 10000}
    ]}
]}.
=======
	{description, "JSON Object Signing and Encryption (JOSE) for Erlang and Elixir."},
	{vsn, "1.11.9"},
	{id, "git"},
	{mod, {'jose_app', []}},
	{registered, []},
	{applications, [
		kernel,
		stdlib,
		crypto,
		asn1,
		public_key
	]},
	{modules, []},
	{maintainers, ["Andrew Bennett"]},
	{licenses, ["MIT"]},
	{links, [{"Github", "https://github.com/potatosalad/erlang-jose"}]},
	{env, [
		{crypto_fallback, true},
		{pbes2_count_maximum, 10000}
	]}
]}.
>>>>>>> 66e6eecd
<|MERGE_RESOLUTION|>--- conflicted
+++ resolved
@@ -5,9 +5,8 @@
 %%%
 %%% % @format
 {application, jose, [
-<<<<<<< HEAD
     {description, "JSON Object Signing and Encryption (JOSE) for Erlang and Elixir."},
-    {vsn, "1.11.8"},
+    {vsn, "1.11.9"},
     {id, "git"},
     {mod, {'jose_app', []}},
     {registered, []},
@@ -26,27 +25,4 @@
         {crypto_fallback, true},
         {pbes2_count_maximum, 10000}
     ]}
-]}.
-=======
-	{description, "JSON Object Signing and Encryption (JOSE) for Erlang and Elixir."},
-	{vsn, "1.11.9"},
-	{id, "git"},
-	{mod, {'jose_app', []}},
-	{registered, []},
-	{applications, [
-		kernel,
-		stdlib,
-		crypto,
-		asn1,
-		public_key
-	]},
-	{modules, []},
-	{maintainers, ["Andrew Bennett"]},
-	{licenses, ["MIT"]},
-	{links, [{"Github", "https://github.com/potatosalad/erlang-jose"}]},
-	{env, [
-		{crypto_fallback, true},
-		{pbes2_count_maximum, 10000}
-	]}
-]}.
->>>>>>> 66e6eecd
+]}.