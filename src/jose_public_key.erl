%% -*- mode: erlang; tab-width: 4; indent-tabs-mode: nil; st-rulers: [132] -*-
%% vim: ts=4 sw=4 ft=erlang et
%%% % @format
%%%-------------------------------------------------------------------
%%% @author Andrew Bennett <potatosaladx@gmail.com>
%%% @copyright 2014-2022, Andrew Bennett
%%% @doc
%%%
%%% @end
%%% Created :  18 May 2017 by Andrew Bennett <potatosaladx@gmail.com>
%%%-------------------------------------------------------------------
-module(jose_public_key).

-include("jose_compat.hrl").
-include("jose_public_key.hrl").

%% API
-export([cipher/3]).
-export([decipher/2]).
-export([encrypt_parameters/1]).
-export([decrypt_parameters/1]).
-export([der_decode/1]).
-export([der_decode/2]).
-export([der_encode/2]).
-export([pem_decode/1]).
-export([pem_encode/1]).
-export([pem_entry_decode/1]).
-export([pem_entry_decode/2]).
-export([pem_entry_encode/2]).
-export([pem_entry_encode/3]).

%%====================================================================
%% API functions
%%====================================================================

cipher(DecryptedDER, CipherInfo, Password) ->
    try
        pubkey_pem:cipher(DecryptedDER, CipherInfo, Password)
    catch
        ?COMPAT_CATCH(Class, Reason, ST) ->
            case pem_cipher(DecryptedDER, CipherInfo, Password) of
                {true, EncryptedDER} ->
                    EncryptedDER;
                false ->
                    erlang:raise(Class, Reason, ?COMPAT_GET_STACKTRACE(ST))
            end
    end.

decipher(Encrypted = {_, EncryptedDER, CipherInfo}, Password) ->
    try
        pubkey_pem:decipher(Encrypted, Password)
    catch
        ?COMPAT_CATCH(Class, Reason, ST) ->
            case pem_decipher(EncryptedDER, CipherInfo, Password) of
                {true, DecryptedDER} ->
                    DecryptedDER;
                false ->
                    erlang:raise(Class, Reason, ?COMPAT_GET_STACKTRACE(ST))
            end
    end.

encrypt_parameters(Arg = {Cipher, Params}) ->
    try
        pubkey_pbe:encrypt_parameters(Arg)
    catch
        ?COMPAT_CATCH(Class, Reason, ST) ->
            case encrypt_parameters(Cipher, Params) of
                {true, Result} ->
                    Result;
                false ->
                    erlang:raise(Class, Reason, ?COMPAT_GET_STACKTRACE(ST))
            end
    end.

%% @private
encrypt_parameters(_Cipher, #'PBES2-params'{} = Params) ->
    {ok, Der} = 'PKCS-FRAME':encode('PBES2-params', Params),
    {true, #'EncryptedPrivateKeyInfo_encryptionAlgorithm'{
        algorithm = ?'id-PBES2', parameters = encode_handle_open_type_wrapper(Der)
    }};
encrypt_parameters(_, _) ->
    false.

decrypt_parameters(Arg = #'EncryptedPrivateKeyInfo_encryptionAlgorithm'{algorithm = Oid, parameters = Param}) ->
    try
        pubkey_pbe:decrypt_parameters(Arg)
    catch
        ?COMPAT_CATCH(Class, Reason, ST) ->
            case decrypt_parameters(Oid, decode_handle_open_type_wrapper(Param)) of
                {true, Result} ->
                    Result;
                false ->
                    erlang:raise(Class, Reason, ?COMPAT_GET_STACKTRACE(ST))
            end
    end.

%% @private
decrypt_parameters(?'id-PBES2', DekParams) ->
    {ok, Params} = 'PKCS-FRAME':decode('PBES2-params', DekParams),
    case cipher(Params#'PBES2-params'.encryptionScheme) of
        {true, Cipher} ->
            {true, {Cipher, Params}};
        false ->
            false
    end;
decrypt_parameters(_, _) ->
    false.

%% @private
cipher(#'PBES2-params_encryptionScheme'{algorithm = ?'id-aes128-CBC'}) ->
    {true, "AES-128-CBC"};
cipher(#'PBES2-params_encryptionScheme'{algorithm = ?'id-aes192-CBC'}) ->
    {true, "AES-192-CBC"};
cipher(#'PBES2-params_encryptionScheme'{algorithm = ?'id-aes256-CBC'}) ->
    {true, "AES-256-CBC"};
cipher(_) ->
    false.

der_decode(DER) when is_binary(DER) ->
    Result =
        try_der_decode(
            [
                'Certificate',
                'RSAPrivateKey',
                'RSAPublicKey',
                'SubjectPublicKeyInfo',
                'DSAPrivateKey',
                'DHParameter',
                'PrivateKeyInfo',
                'EncryptedPrivateKeyInfo',
                'CertificationRequest',
                'ContentInfo',
                'CertificateList',
                'EcpkParameters',
                'ECPrivateKey',
                %% Temporarily in the prototype of this format
                {no_asn1, new_openssh}
            ],
            DER
        ),
    case Result of
        PrivateKeyInfo = #'PrivateKeyInfo'{} ->
            i2k(PrivateKeyInfo);
        %% OTP 24
        ECPrivateKey = {'ECPrivateKey', _, _, _, _, _} ->
            i2k(ECPrivateKey);
        %% OTP 23
        ECPrivateKey = {'ECPrivateKey', _, _, _, _} ->
            i2k(ECPrivateKey);
        SubjectPublicKeyInfo = #'SubjectPublicKeyInfo'{} ->
            i2k(SubjectPublicKeyInfo);
        Other ->
            Other
    end.

der_decode(ASN1Type, DER) when is_atom(ASN1Type) andalso is_binary(DER) ->
    public_key:der_decode(ASN1Type, DER).

der_encode(ASN1Type, Entity) when is_atom(ASN1Type) ->
    try
        public_key:der_encode(ASN1Type, Entity)
    catch
        ?COMPAT_CATCH(Class, Reason, ST) ->
            case der_enc(ASN1Type, Entity) of
                {true, DERBinary} ->
                    DERBinary;
                false ->
                    erlang:raise(Class, Reason, ?COMPAT_GET_STACKTRACE(ST))
            end
    end.

pem_decode(PEMBinary) when is_binary(PEMBinary) ->
    try
        public_key:pem_decode(PEMBinary)
    catch
        ?COMPAT_CATCH(Class, Reason, ST) ->
            case pem_dec(PEMBinary) of
                {true, PEMEntries} ->
                    PEMEntries;
                false ->
                    erlang:raise(Class, Reason, ?COMPAT_GET_STACKTRACE(ST))
            end
    end.

pem_encode(PEMEntries) when is_list(PEMEntries) ->
    try
        public_key:pem_encode(PEMEntries)
    catch
        ?COMPAT_CATCH(Class, Reason, ST) ->
            case pem_enc(PEMEntries) of
                {true, PEMBinary} ->
                    PEMBinary;
                false ->
                    erlang:raise(Class, Reason, ?COMPAT_GET_STACKTRACE(ST))
            end
    end.

pem_entry_decode(PEMEntry) ->
    Result =
        try
            public_key:pem_entry_decode(PEMEntry)
        catch
            ?COMPAT_CATCH(Class, Reason, ST) ->
                case pem_entry_dec(PEMEntry) of
                    {true, DecodedPEMEntry} ->
                        DecodedPEMEntry;
                    false ->
                        erlang:raise(Class, Reason, ?COMPAT_GET_STACKTRACE(ST))
                end
        end,
    case Result of
        PrivateKeyInfo = #'PrivateKeyInfo'{} ->
            i2k(PrivateKeyInfo);
        %% OTP 24
        ECPrivateKey = {'ECPrivateKey', _, _, _, _, _} ->
            i2k(ECPrivateKey);
        %% OTP 23
        ECPrivateKey = {'ECPrivateKey', _, _, _, _} ->
            i2k(ECPrivateKey);
        SubjectPublicKeyInfo = #'SubjectPublicKeyInfo'{} ->
            i2k(SubjectPublicKeyInfo);
        Other ->
            Other
    end.

pem_entry_decode(PEMEntry, Password) ->
    Result =
        try
            public_key:pem_entry_decode(PEMEntry, Password)
        catch
            ?COMPAT_CATCH(Class, Reason, ST) ->
                case pem_entry_dec(PEMEntry, Password) of
                    {true, DecodedPEMEntry} ->
                        DecodedPEMEntry;
                    false ->
                        erlang:raise(Class, Reason, ?COMPAT_GET_STACKTRACE(ST))
                end
        end,
    case Result of
        PrivateKeyInfo = #'PrivateKeyInfo'{} ->
            i2k(PrivateKeyInfo);
        %% OTP 24
        ECPrivateKey = {'ECPrivateKey', _, _, _, _, _} ->
            i2k(ECPrivateKey);
        %% OTP 23
        ECPrivateKey = {'ECPrivateKey', _, _, _, _} ->
            i2k(ECPrivateKey);
        SubjectPublicKeyInfo = #'SubjectPublicKeyInfo'{} ->
            i2k(SubjectPublicKeyInfo);
        Other ->
            Other
    end.

pem_entry_encode(ASN1Type, Entity) ->
    try
        public_key:pem_entry_encode(ASN1Type, Entity)
    catch
        ?COMPAT_CATCH(Class, Reason, ST) ->
            case pem_entry_enc(ASN1Type, Entity) of
                {true, PEMEntry} ->
                    PEMEntry;
                false ->
                    erlang:raise(Class, Reason, ?COMPAT_GET_STACKTRACE(ST))
            end
    end.

pem_entry_encode(ASN1Type, Entity, Password) ->
    try
        public_key:pem_entry_encode(ASN1Type, Entity, Password)
    catch
        ?COMPAT_CATCH(Class, Reason, ST) ->
            case pem_entry_enc(ASN1Type, Entity, Password) of
                {true, PEMEntry} ->
                    PEMEntry;
                false ->
                    erlang:raise(Class, Reason, ?COMPAT_GET_STACKTRACE(ST))
            end
    end.

%%%-------------------------------------------------------------------
%%% Internal functions
%%%-------------------------------------------------------------------

%% @private
try_der_decode([ASN1Type | Rest], DER) ->
    try der_decode(ASN1Type, DER) of
        Result ->
            Result
    catch
        ?COMPAT_CATCH(error, Reason = {badmatch, _}, ST) ->
            try_der_decode(Rest, DER, {error, Reason, ?COMPAT_GET_STACKTRACE(ST)})
    end.

%% @private
try_der_decode([], _DER, {Class, Reason, Stacktrace}) ->
    erlang:raise(Class, Reason, Stacktrace);
try_der_decode([ASN1Type | Rest], DER, _) ->
    try der_decode(ASN1Type, DER) of
        Result ->
            Result
    catch
        ?COMPAT_CATCH(error, Reason = {badmatch, _}, ST) ->
            try_der_decode(Rest, DER, {error, Reason, ?COMPAT_GET_STACKTRACE(ST)})
    end.

%% @private
der_enc('EdDSA25519PrivateKey', K = #'jose_EdDSA25519PrivateKey'{}) ->
    EncodedDER = public_key:der_encode('PrivateKeyInfo', k2i(K)),
    {true, EncodedDER};
der_enc('EdDSA25519PublicKey', K = #'jose_EdDSA25519PublicKey'{}) ->
    EncodedDER = public_key:der_encode('SubjectPublicKeyInfo', k2i(K)),
    {true, EncodedDER};
der_enc('EdDSA448PrivateKey', K = #'jose_EdDSA448PrivateKey'{}) ->
    EncodedDER = public_key:der_encode('PrivateKeyInfo', k2i(K)),
    {true, EncodedDER};
der_enc('EdDSA448PublicKey', K = #'jose_EdDSA448PublicKey'{}) ->
    EncodedDER = public_key:der_encode('SubjectPublicKeyInfo', k2i(K)),
    {true, EncodedDER};
der_enc('SubjectPublicKeyInfo', K) ->
    EncodedDER = public_key:der_encode('SubjectPublicKeyInfo', k2i(K)),
    {true, EncodedDER};
der_enc('X25519PrivateKey', K = #'jose_X25519PrivateKey'{}) ->
    EncodedDER = public_key:der_encode('PrivateKeyInfo', k2i(K)),
    {true, EncodedDER};
der_enc('X25519PublicKey', K = #'jose_X25519PublicKey'{}) ->
    EncodedDER = public_key:der_encode('SubjectPublicKeyInfo', k2i(K)),
    {true, EncodedDER};
der_enc('X448PrivateKey', K = #'jose_X448PrivateKey'{}) ->
    EncodedDER = public_key:der_encode('PrivateKeyInfo', k2i(K)),
    {true, EncodedDER};
der_enc('X448PublicKey', K = #'jose_X448PublicKey'{}) ->
    EncodedDER = public_key:der_encode('SubjectPublicKeyInfo', k2i(K)),
    {true, EncodedDER};
der_enc('PrivateKeyInfo', K) ->
    case K of
        #'jose_EdDSA25519PrivateKey'{} -> der_enc('EdDSA25519PrivateKey', K);
        #'jose_EdDSA448PrivateKey'{} -> der_enc('EdDSA448PrivateKey', K);
        #'jose_X25519PrivateKey'{} -> der_enc('X25519PrivateKey', K);
        #'jose_X448PrivateKey'{} -> der_enc('X448PrivateKey', K);
        #'ECPrivateKey'{} -> der_enc('ECPrivateKey', K);
        #'RSAPrivateKey'{} -> der_enc('RSAPrivateKey', K);
        _ -> false
    end;
%% Compatibility between PKCS1 and PKCS8 versions of public_key
der_enc('ECPrivateKey', K = #'ECPrivateKey'{}) ->
    EncodedDER = public_key:der_encode('PrivateKeyInfo', k2i(K)),
    {true, EncodedDER};
der_enc('RSAPrivateKey', K = #'RSAPrivateKey'{}) ->
    EncodedDER = public_key:der_encode('PrivateKeyInfo', k2i(K)),
    {true, EncodedDER};
der_enc(_, _) ->
    false.

%% @private
pem_dec(PEMBinary) ->
    pem_dec(pem_dec_split_bin(PEMBinary), []).

%% @private
pem_dec([], Entries) ->
    {true, lists:reverse(Entries)};
pem_dec([<<>>], Entries) ->
    {true, lists:reverse(Entries)};
pem_dec([<<>> | Lines], Entries) ->
    pem_dec(Lines, Entries);
pem_dec([Start | Lines], Entries) ->
    case pem_end(Start) of
        undefined ->
            pem_dec(Lines, Entries);
        _End ->
            {Entry, RestLines} = pem_dec_join_entry(Lines, []),
            case pem_dec_entry(Start, Entry) of
                {true, Head} ->
                    pem_dec(RestLines, [Head | Entries]);
                false ->
                    false
            end
    end.

%% @private
pem_dec_entry(Start, Lines) ->
    Type = asn1_type(Start),
    Cs = erlang:iolist_to_binary(Lines),
    Decoded = base64:mime_decode(Cs),
    case Type of
        'EncryptedPrivateKeyInfo' ->
            decode_encrypted_private_keyinfo(Decoded);
        _ ->
            {true, {Type, Decoded, not_encrypted}}
    end.

%% @private
decode_encrypted_private_keyinfo(Der) ->
    #'EncryptedPrivateKeyInfo'{encryptionAlgorithm = AlgorithmInfo, encryptedData = Data} = der_decode(
        'EncryptedPrivateKeyInfo', Der
    ),
    DecryptParams = decrypt_parameters(AlgorithmInfo),
    {true, {'PrivateKeyInfo', Data, DecryptParams}}.

%% @private
%% Ignore white space at end of line
pem_dec_join_entry([<<"-----END ", _/binary>> | Lines], Entry) ->
    {lists:reverse(Entry), Lines};
pem_dec_join_entry([<<"-----END X509 CRL-----", _/binary>> | Lines], Entry) ->
    {lists:reverse(Entry), Lines};
pem_dec_join_entry([Line | Lines], Entry) ->
    pem_dec_join_entry(Lines, [Line | Entry]).

%% @private
pem_dec_split_bin(Bin) ->
    pem_dec_split_bin(0, Bin).

%% @private
pem_dec_split_bin(N, Bin) ->
    case Bin of
        <<Line:N/binary, "\r\n", Rest/binary>> ->
            [Line | pem_dec_split_bin(0, Rest)];
        <<Line:N/binary, "\n", Rest/binary>> ->
            [Line | pem_dec_split_bin(0, Rest)];
        <<Line:N/binary>> ->
            [Line];
        _ ->
            pem_dec_split_bin(N + 1, Bin)
    end.

%% @private
asn1_type(<<"-----BEGIN CERTIFICATE-----">>) ->
    'Certificate';
asn1_type(<<"-----BEGIN RSA PRIVATE KEY-----">>) ->
    'RSAPrivateKey';
asn1_type(<<"-----BEGIN RSA PUBLIC KEY-----">>) ->
    'RSAPublicKey';
asn1_type(<<"-----BEGIN PUBLIC KEY-----">>) ->
    'SubjectPublicKeyInfo';
asn1_type(<<"-----BEGIN DSA PRIVATE KEY-----">>) ->
    'DSAPrivateKey';
asn1_type(<<"-----BEGIN DH PARAMETERS-----">>) ->
    'DHParameter';
asn1_type(<<"-----BEGIN PRIVATE KEY-----">>) ->
    'PrivateKeyInfo';
asn1_type(<<"-----BEGIN ENCRYPTED PRIVATE KEY-----">>) ->
    'EncryptedPrivateKeyInfo';
asn1_type(<<"-----BEGIN CERTIFICATE REQUEST-----">>) ->
    'CertificationRequest';
asn1_type(<<"-----BEGIN PKCS7-----">>) ->
    'ContentInfo';
asn1_type(<<"-----BEGIN X509 CRL-----">>) ->
    'CertificateList';
asn1_type(<<"-----BEGIN EC PARAMETERS-----">>) ->
    'EcpkParameters';
asn1_type(<<"-----BEGIN EC PRIVATE KEY-----">>) ->
    'ECPrivateKey';
asn1_type(<<"-----BEGIN OPENSSH PRIVATE KEY-----">>) ->
    %% Temporarily in the prototype of this format
    {no_asn1, new_openssh}.

%% @private
pem_end(<<"-----BEGIN CERTIFICATE-----">>) ->
    <<"-----END CERTIFICATE-----">>;
pem_end(<<"-----BEGIN RSA PRIVATE KEY-----">>) ->
    <<"-----END RSA PRIVATE KEY-----">>;
pem_end(<<"-----BEGIN RSA PUBLIC KEY-----">>) ->
    <<"-----END RSA PUBLIC KEY-----">>;
pem_end(<<"-----BEGIN PUBLIC KEY-----">>) ->
    <<"-----END PUBLIC KEY-----">>;
pem_end(<<"-----BEGIN DSA PRIVATE KEY-----">>) ->
    <<"-----END DSA PRIVATE KEY-----">>;
pem_end(<<"-----BEGIN DH PARAMETERS-----">>) ->
    <<"-----END DH PARAMETERS-----">>;
pem_end(<<"-----BEGIN PRIVATE KEY-----">>) ->
    <<"-----END PRIVATE KEY-----">>;
pem_end(<<"-----BEGIN ENCRYPTED PRIVATE KEY-----">>) ->
    <<"-----END ENCRYPTED PRIVATE KEY-----">>;
pem_end(<<"-----BEGIN CERTIFICATE REQUEST-----">>) ->
    <<"-----END CERTIFICATE REQUEST-----">>;
pem_end(<<"-----BEGIN PKCS7-----">>) ->
    <<"-----END PKCS7-----">>;
pem_end(<<"-----BEGIN X509 CRL-----">>) ->
    <<"-----END X509 CRL-----">>;
pem_end(<<"-----BEGIN EC PARAMETERS-----">>) ->
    <<"-----END EC PARAMETERS-----">>;
pem_end(<<"-----BEGIN EC PRIVATE KEY-----">>) ->
    <<"-----END EC PRIVATE KEY-----">>;
pem_end(<<"-----BEGIN OPENSSH PRIVATE KEY-----">>) ->
    <<"-----END OPENSSH PRIVATE KEY-----">>;
pem_end(_) ->
    undefined.

%% @private
pem_enc(Entries) ->
    pem_enc(Entries, []).

%% @private
pem_enc([Entry = {'PrivateKeyInfo', _, _} | Entries], Acc) ->
    Encoded =
        try
            public_key:pem_encode([Entry])
        catch
            _:_ ->
                pem_entry_enc(Entry)
        end,
    pem_enc(Entries, [Encoded | Acc]);
pem_enc([Entry | Entries], Acc) ->
    Encoded = public_key:pem_encode([Entry]),
    pem_enc(Entries, [Encoded | Acc]);
pem_enc([], Acc) ->
    {true, erlang:iolist_to_binary(lists:reverse(Acc))}.

%% @private
pem_entry_dec({ASN1Type = 'PrivateKeyInfo', Der, not_encrypted}) ->
    Entity = der_decode(ASN1Type, Der),
    {true, i2k(Entity)};
pem_entry_dec({ASN1Type = 'SubjectPublicKeyInfo', Der, not_encrypted}) ->
    Entity = der_decode(ASN1Type, Der),
    {true, i2k(Entity)};
pem_entry_dec(_) ->
    false.

%% @private
pem_entry_dec({Asn1Type, EncryptedDer, CipherInfo = {_, #'PBES2-params'{}}}, Password) when is_atom(Asn1Type) ->
    case decipher({Asn1Type, EncryptedDer, CipherInfo}, Password) of
        DecryptedDer when is_binary(DecryptedDer) ->
            {true, der_decode(Asn1Type, DecryptedDer)};
        _ ->
            false
    end;
pem_entry_dec(PEMEntry, _Password) ->
    pem_entry_dec(PEMEntry).

%% @private
pem_entry_enc({'PrivateKeyInfo', Der, EncParams}) ->
    EncodedPEM = public_key:pem_encode([{'ECPrivateKey', Der, EncParams}]),
    erlang:iolist_to_binary(binary:split(EncodedPEM, <<" EC">>, [global, trim_all]));
pem_entry_enc(Entry) ->
    Entry.

%% @private
pem_entry_enc('EdDSA25519PrivateKey', K = #'jose_EdDSA25519PrivateKey'{}) ->
    EncodedPEMEntry = public_key:pem_entry_encode('PrivateKeyInfo', k2i(K)),
    {true, EncodedPEMEntry};
pem_entry_enc('EdDSA25519PublicKey', K = #'jose_EdDSA25519PublicKey'{}) ->
    EncodedPEMEntry = public_key:pem_entry_encode('SubjectPublicKeyInfo', k2i(K)),
    {true, EncodedPEMEntry};
pem_entry_enc('EdDSA448PrivateKey', K = #'jose_EdDSA448PrivateKey'{}) ->
    EncodedPEMEntry = public_key:pem_entry_encode('PrivateKeyInfo', k2i(K)),
    {true, EncodedPEMEntry};
pem_entry_enc('EdDSA448PublicKey', K = #'jose_EdDSA448PublicKey'{}) ->
    EncodedPEMEntry = public_key:pem_entry_encode('SubjectPublicKeyInfo', k2i(K)),
    {true, EncodedPEMEntry};
pem_entry_enc('X25519PrivateKey', K = #'jose_X25519PrivateKey'{}) ->
    EncodedPEMEntry = public_key:pem_entry_encode('PrivateKeyInfo', k2i(K)),
    {true, EncodedPEMEntry};
pem_entry_enc('X25519PublicKey', K = #'jose_X25519PublicKey'{}) ->
    EncodedPEMEntry = public_key:pem_entry_encode('SubjectPublicKeyInfo', k2i(K)),
    {true, EncodedPEMEntry};
pem_entry_enc('X448PrivateKey', K = #'jose_X448PrivateKey'{}) ->
    EncodedPEMEntry = public_key:pem_entry_encode('PrivateKeyInfo', k2i(K)),
    {true, EncodedPEMEntry};
pem_entry_enc('X448PublicKey', K = #'jose_X448PublicKey'{}) ->
    EncodedPEMEntry = public_key:pem_entry_encode('SubjectPublicKeyInfo', k2i(K)),
    {true, EncodedPEMEntry};
pem_entry_enc('PrivateKeyInfo', K) ->
    case K of
        #'jose_EdDSA25519PrivateKey'{} -> pem_entry_enc('EdDSA25519PrivateKey', K);
        #'jose_EdDSA448PrivateKey'{} -> pem_entry_enc('EdDSA448PrivateKey', K);
        #'jose_X25519PrivateKey'{} -> pem_entry_enc('X25519PrivateKey', K);
        #'jose_X448PrivateKey'{} -> pem_entry_enc('X448PrivateKey', K);
        #'ECPrivateKey'{} -> pem_entry_enc('ECPrivateKey', K);
        #'RSAPrivateKey'{} -> pem_entry_enc('RSAPrivateKey', K);
        _ -> false
    end;
%% Compatibility between PKCS1 and PKCS8 versions of public_key
pem_entry_enc('ECPrivateKey', K = #'ECPrivateKey'{}) ->
    EncodedPEMEntry = public_key:pem_entry_encode('PrivateKeyInfo', k2i(K)),
    {true, EncodedPEMEntry};
pem_entry_enc('RSAPrivateKey', K = #'RSAPrivateKey'{}) ->
    EncodedPEMEntry = public_key:pem_entry_encode('PrivateKeyInfo', k2i(K)),
    {true, EncodedPEMEntry};
pem_entry_enc(_, _) ->
    false.

%% @private
pem_entry_enc('EdDSA25519PrivateKey', K = #'jose_EdDSA25519PrivateKey'{}, Password) ->
    EncodedPEMEntry = pem_entry_enc0('PrivateKeyInfo', k2i(K), Password),
    {true, EncodedPEMEntry};
pem_entry_enc('EdDSA25519PublicKey', K = #'jose_EdDSA25519PublicKey'{}, Password) ->
    EncodedPEMEntry = pem_entry_enc0('SubjectPublicKeyInfo', k2i(K), Password),
    {true, EncodedPEMEntry};
pem_entry_enc('EdDSA448PrivateKey', K = #'jose_EdDSA448PrivateKey'{}, Password) ->
    EncodedPEMEntry = pem_entry_enc0('PrivateKeyInfo', k2i(K), Password),
    {true, EncodedPEMEntry};
pem_entry_enc('EdDSA448PublicKey', K = #'jose_EdDSA448PublicKey'{}, Password) ->
    EncodedPEMEntry = pem_entry_enc0('SubjectPublicKeyInfo', k2i(K), Password),
    {true, EncodedPEMEntry};
pem_entry_enc('X25519PrivateKey', K = #'jose_X25519PrivateKey'{}, Password) ->
    EncodedPEMEntry = pem_entry_enc0('PrivateKeyInfo', k2i(K), Password),
    {true, EncodedPEMEntry};
pem_entry_enc('X25519PublicKey', K = #'jose_X25519PublicKey'{}, Password) ->
    EncodedPEMEntry = pem_entry_enc0('SubjectPublicKeyInfo', k2i(K), Password),
    {true, EncodedPEMEntry};
pem_entry_enc('X448PrivateKey', K = #'jose_X448PrivateKey'{}, Password) ->
    EncodedPEMEntry = pem_entry_enc0('PrivateKeyInfo', k2i(K), Password),
    {true, EncodedPEMEntry};
pem_entry_enc('X448PublicKey', K = #'jose_X448PublicKey'{}, Password) ->
    EncodedPEMEntry = pem_entry_enc0('SubjectPublicKeyInfo', k2i(K), Password),
    {true, EncodedPEMEntry};
pem_entry_enc('PrivateKeyInfo', K, Password) ->
    case K of
        #'jose_EdDSA25519PrivateKey'{} -> pem_entry_enc('EdDSA25519PrivateKey', K, Password);
        #'jose_EdDSA448PrivateKey'{} -> pem_entry_enc('EdDSA448PrivateKey', K, Password);
        #'jose_X25519PrivateKey'{} -> pem_entry_enc('X25519PrivateKey', K, Password);
        #'jose_X448PrivateKey'{} -> pem_entry_enc('X448PrivateKey', K, Password);
        #'ECPrivateKey'{} -> pem_entry_enc('ECPrivateKey', K, Password);
        #'RSAPrivateKey'{} -> pem_entry_enc('RSAPrivateKey', K, Password);
        _ -> false
    end;
%% Compatibility between PKCS1 and PKCS8 versions of public_key
pem_entry_enc('ECPrivateKey', K = #'ECPrivateKey'{}, Password) ->
    EncodedPEMEntry = pem_entry_enc0('PrivateKeyInfo', k2i(K), Password),
    {true, EncodedPEMEntry};
pem_entry_enc('RSAPrivateKey', K = #'RSAPrivateKey'{}, Password) ->
    EncodedPEMEntry = pem_entry_enc0('PrivateKeyInfo', k2i(K), Password),
    {true, EncodedPEMEntry};
pem_entry_enc(_, _, _) ->
    false.

%% @private
pem_entry_enc0(ASN1Type, Entry, Cipher) ->
    try
        public_key:pem_entry_encode(ASN1Type, Entry, Cipher)
    catch
        ?COMPAT_CATCH(Class, Reason, ST) ->
            case pem_entry_enc1(ASN1Type, Entry, Cipher) of
                {true, Encoded} ->
                    Encoded;
                false ->
                    erlang:raise(Class, Reason, ?COMPAT_GET_STACKTRACE(ST))
            end
    end.

%% @private
pem_entry_enc1(ASN1Type, Entry, {CipherInfo = {C, _}, Password}) when
    C == "AES-128-CBC" orelse C == "AES-192-CBC" orelse C == "AES-256-CBC"
->
    DecryptedDer = der_encode(ASN1Type, Entry),
    case cipher(DecryptedDer, CipherInfo, Password) of
        EncryptedDer when is_binary(EncryptedDer) ->
            {true, {ASN1Type, EncryptedDer, CipherInfo}};
        _ ->
            false
    end;
pem_entry_enc1(_, _, _) ->
    false.

%% @private
pem_cipher(Data, {Cipher = "AES-128-CBC", KeyDevParams}, Password) ->
    {Key, IV} = password_to_key_and_iv(Password, Cipher, KeyDevParams),
    {true, jose_crypto_compat:crypto_one_time(aes_128_cbc, Key, IV, jose_jwa_pkcs7:pad(Data), true)};
pem_cipher(Data, {Cipher = "AES-192-CBC", KeyDevParams}, Password) ->
    {Key, IV} = password_to_key_and_iv(Password, Cipher, KeyDevParams),
    {true, jose_crypto_compat:crypto_one_time(aes_192_cbc, Key, IV, jose_jwa_pkcs7:pad(Data), true)};
pem_cipher(Data, {Cipher = "AES-256-CBC", KeyDevParams}, Password) ->
    {Key, IV} = password_to_key_and_iv(Password, Cipher, KeyDevParams),
    {true, jose_crypto_compat:crypto_one_time(aes_256_cbc, Key, IV, jose_jwa_pkcs7:pad(Data), true)};
pem_cipher(_, _, _) ->
    false.

%% @private
pem_decipher(Data, {Cipher = "AES-128-CBC", KeyDevParams}, Password) ->
    {Key, IV} = password_to_key_and_iv(Password, Cipher, KeyDevParams),
    {true, jose_crypto_compat:crypto_one_time(aes_128_cbc, Key, IV, Data, false)};
pem_decipher(Data, {Cipher = "AES-192-CBC", KeyDevParams}, Password) ->
    {Key, IV} = password_to_key_and_iv(Password, Cipher, KeyDevParams),
    {true, jose_crypto_compat:crypto_one_time(aes_192_cbc, Key, IV, Data, false)};
pem_decipher(Data, {Cipher = "AES-256-CBC", KeyDevParams}, Password) ->
    {Key, IV} = password_to_key_and_iv(Password, Cipher, KeyDevParams),
    {true, jose_crypto_compat:crypto_one_time(aes_256_cbc, Key, IV, Data, false)};
pem_decipher(_, _, _) ->
    false.

%% @private
ceiling(Float) ->
    erlang:round(Float + 0.5).

%% @private
derived_key_length(_, Len) when is_integer(Len) ->
    Len;
derived_key_length(Cipher, _) when (Cipher == "AES-128-CBC"); (Cipher == ?'id-aes128-CBC') ->
    16;
derived_key_length(Cipher, _) when (Cipher == "AES-192-CBC"); (Cipher == ?'id-aes192-CBC') ->
    24;
derived_key_length(Cipher, _) when (Cipher == "AES-256-CBC"); (Cipher == ?'id-aes256-CBC') ->
    32.

%% @private
password_to_key_and_iv(Password, _Cipher, Params = #'PBES2-params'{}) ->
    {Salt, ItrCount, KeyLen, PseudoRandomFunction, PseudoHash, PseudoOtputLen, IV} = key_derivation_params(Params),
    <<Key:KeyLen/binary, _/binary>> = pubkey_pbe:pbdkdf2(
        Password, Salt, ItrCount, KeyLen, PseudoRandomFunction, PseudoHash, PseudoOtputLen
    ),
    {Key, IV};
password_to_key_and_iv(Password, _Cipher, {#'PBEParameter'{salt = Salt, iterationCount = Count}, Hash}) ->
    <<Key:8/binary, IV:8/binary, _/binary>> = pubkey_pbe:pbdkdf1(Password, Salt, Count, Hash),
    {Key, IV};
password_to_key_and_iv(Password, Cipher, KeyDevParams) ->
    %% PKCS5_SALT_LEN is 8 bytes
    <<Salt:8/binary, _/binary>> = KeyDevParams,
    KeyLen = derived_key_length(Cipher, undefined),
    <<Key:KeyLen/binary, _/binary>> = pem_encrypt(<<>>, Password, Salt, ceiling(KeyLen div 16), <<>>, md5),
    %% Old PEM encryption does not use standard encryption method
    %% pbdkdf1 and uses then salt as IV
    {Key, KeyDevParams}.

%% @private
pem_encrypt(_, _, _, 0, Acc, _) ->
    Acc;
pem_encrypt(Prev, Password, Salt, Count, Acc, Hash) ->
    Result = crypto:hash(Hash, [Prev, Password, Salt]),
    pem_encrypt(Result, Password, Salt, Count - 1, <<Acc/binary, Result/binary>>, Hash).

%% @private
key_derivation_params(#'PBES2-params'{keyDerivationFunc = KeyDerivationFunc, encryptionScheme = EncScheme}) ->
    #'PBES2-params_keyDerivationFunc'{
        algorithm = ?'id-PBKDF2',
        parameters = #'PBKDF2-params'{
            salt = {specified, OctetSalt},
            iterationCount = Count,
            keyLength = Length,
            prf = Prf
        }
    } = KeyDerivationFunc,
    #'PBES2-params_encryptionScheme'{algorithm = Algo} = EncScheme,
    {PseudoRandomFunction, PseudoHash, PseudoOtputLen} = pseudo_random_function(Prf),
    KeyLen = derived_key_length(Algo, Length),
    {OctetSalt, Count, KeyLen, PseudoRandomFunction, PseudoHash, PseudoOtputLen, iv(EncScheme)}.

%% @private
%% This function currently matches a tuple that ougth to be the value
%% ?'id-hmacWithSHA1, but we need some kind of ASN1-fix for this.
<<<<<<< HEAD
pseudo_random_function(#'PBKDF2-params_prf'{algorithm = {_,_, _,'id-hmacWithSHA1'}}) ->
	{fun hmac/4, sha, pseudo_output_length(?'id-hmacWithSHA1')};
pseudo_random_function(#'PBKDF2-params_prf'{algorithm = ?'id-hmacWithSHA1' = Algo}) ->
	{fun hmac/4, sha, pseudo_output_length(Algo)};
pseudo_random_function(#'PBKDF2-params_prf'{algorithm = ?'id-hmacWithSHA224'= Algo}) ->
	{fun hmac/4, sha224, pseudo_output_length(Algo)};
pseudo_random_function(#'PBKDF2-params_prf'{algorithm = ?'id-hmacWithSHA256' = Algo}) ->
	{fun hmac/4, sha256, pseudo_output_length(Algo)};
pseudo_random_function(#'PBKDF2-params_prf'{algorithm = ?'id-hmacWithSHA384' = Algo}) ->
	{fun hmac/4, sha384, pseudo_output_length(Algo)};
pseudo_random_function(#'PBKDF2-params_prf'{algorithm = ?'id-hmacWithSHA512' = Algo}) ->
	{fun hmac/4, sha512, pseudo_output_length(Algo)}.

%% @private
hmac(SubType, Key, Data, MacLength) ->
    jose_crypto_compat:mac(hmac, SubType, Key, Data, MacLength).
=======
pseudo_random_function(#'PBKDF2-params_prf'{algorithm = {_, _, _, 'id-hmacWithSHA1'}}) ->
    {fun crypto:hmac/4, sha, pseudo_output_length(?'id-hmacWithSHA1')};
pseudo_random_function(#'PBKDF2-params_prf'{algorithm = ?'id-hmacWithSHA1' = Algo}) ->
    {fun crypto:hmac/4, sha, pseudo_output_length(Algo)};
pseudo_random_function(#'PBKDF2-params_prf'{algorithm = ?'id-hmacWithSHA224' = Algo}) ->
    {fun crypto:hmac/4, sha224, pseudo_output_length(Algo)};
pseudo_random_function(#'PBKDF2-params_prf'{algorithm = ?'id-hmacWithSHA256' = Algo}) ->
    {fun crypto:hmac/4, sha256, pseudo_output_length(Algo)};
pseudo_random_function(#'PBKDF2-params_prf'{algorithm = ?'id-hmacWithSHA384' = Algo}) ->
    {fun crypto:hmac/4, sha384, pseudo_output_length(Algo)};
pseudo_random_function(#'PBKDF2-params_prf'{algorithm = ?'id-hmacWithSHA512' = Algo}) ->
    {fun crypto:hmac/4, sha512, pseudo_output_length(Algo)}.
>>>>>>> 44fad4ab

%% @private
pseudo_output_length(?'id-hmacWithSHA1') ->
    %%160/8
    20;
pseudo_output_length(?'id-hmacWithSHA224') ->
    %%%224/8
    28;
pseudo_output_length(?'id-hmacWithSHA256') ->
    %%256/8
    32;
pseudo_output_length(?'id-hmacWithSHA384') ->
    %%384/8
    48;
pseudo_output_length(?'id-hmacWithSHA512') ->
    %%512/8
    64.

%% @private
iv(#'PBES2-params_encryptionScheme'{algorithm = ?'rc2CBC', parameters = ASN1IV}) ->
    {ok, #'RC2-CBC-Parameter'{iv = IV}} = 'PKCS-FRAME':decode('RC2-CBC-Parameter', decode_handle_open_type_wrapper(ASN1IV)),
    erlang:iolist_to_binary(IV);
iv(#'PBES2-params_encryptionScheme'{algorithm = _Algo, parameters = ASN1IV}) ->
    <<4, Len:8/unsigned-big-integer, IV:Len/binary>> = decode_handle_open_type_wrapper(ASN1IV),
    IV.

%% @private
decode_handle_open_type_wrapper({asn1_OPENTYPE, Type}) ->
    Type.

%% @private
encode_handle_open_type_wrapper(Type) ->
    {asn1_OPENTYPE, Type}.

%% @private
i2k(#'PrivateKeyInfo'{
    privateKeyAlgorithm =
        #'PrivateKeyInfo_privateKeyAlgorithm'{
            algorithm = ?'jose_id-EdDSA25519'
        },
    privateKey =
        <<4, 32:8/integer, PrivateKey:32/binary>>
}) ->
    PublicKey = jose_curve25519:eddsa_secret_to_public(PrivateKey),
    #'jose_EdDSA25519PrivateKey'{
        publicKey = #'jose_EdDSA25519PublicKey'{publicKey = PublicKey},
        privateKey = PrivateKey
    };
i2k(ECPrivateKey = {'ECPrivateKey', _, PrivateKey, {namedCurve, ?'jose_id-EdDSA25519'}, _, _}) ->
    i2k_eddsa25519(ECPrivateKey, PrivateKey);
i2k(ECPrivateKey = {'ECPrivateKey', _, PrivateKey, {namedCurve, ?'jose_id-EdDSA25519'}, _, _, _}) ->
    i2k_eddsa25519(ECPrivateKey, PrivateKey);
i2k(#'SubjectPublicKeyInfo'{
    algorithm =
        #'AlgorithmIdentifier'{
            algorithm = ?'jose_id-EdDSA25519'
        },
    subjectPublicKey = <<PublicKey:32/binary>>
}) ->
    #'jose_EdDSA25519PublicKey'{publicKey = PublicKey};
i2k(#'PrivateKeyInfo'{
    privateKeyAlgorithm =
        #'PrivateKeyInfo_privateKeyAlgorithm'{
            algorithm = ?'jose_id-EdDSA448'
        },
    privateKey =
        <<4, 57:8/integer, PrivateKey:57/binary>>
}) ->
    PublicKey = jose_curve448:eddsa_secret_to_public(PrivateKey),
    #'jose_EdDSA448PrivateKey'{
        publicKey = #'jose_EdDSA448PublicKey'{publicKey = PublicKey},
        privateKey = PrivateKey
    };
i2k(ECPrivateKey = {'ECPrivateKey', _, PrivateKey, {namedCurve, ?'jose_id-EdDSA448'}, _, _}) ->
    i2k_eddsa448(ECPrivateKey, PrivateKey);
i2k(ECPrivateKey = {'ECPrivateKey', _, PrivateKey, {namedCurve, ?'jose_id-EdDSA448'}, _, _, _}) ->
    i2k_eddsa448(ECPrivateKey, PrivateKey);
i2k(#'SubjectPublicKeyInfo'{
    algorithm =
        #'AlgorithmIdentifier'{
            algorithm = ?'jose_id-EdDSA448'
        },
    subjectPublicKey = <<PublicKey:57/binary>>
}) ->
    #'jose_EdDSA448PublicKey'{publicKey = PublicKey};
i2k(#'PrivateKeyInfo'{
    privateKeyAlgorithm =
        #'PrivateKeyInfo_privateKeyAlgorithm'{
            algorithm = ?'jose_id-X25519'
        },
    privateKey =
        <<4, 32:8/integer, PrivateKey:32/binary>>
}) ->
    PublicKey = jose_curve25519:x25519_secret_to_public(PrivateKey),
    #'jose_X25519PrivateKey'{
        publicKey = #'jose_X25519PublicKey'{publicKey = PublicKey},
        privateKey = PrivateKey
    };
i2k(#'SubjectPublicKeyInfo'{
    algorithm =
        #'AlgorithmIdentifier'{
            algorithm = ?'jose_id-X25519'
        },
    subjectPublicKey = <<PublicKey:32/binary>>
}) ->
    #'jose_X25519PublicKey'{publicKey = PublicKey};
i2k(#'PrivateKeyInfo'{
    privateKeyAlgorithm =
        #'PrivateKeyInfo_privateKeyAlgorithm'{
            algorithm = ?'jose_id-X448'
        },
    privateKey =
        <<4, 56:8/integer, PrivateKey:56/binary>>
}) ->
    PublicKey = jose_curve448:x448_secret_to_public(PrivateKey),
    #'jose_X448PrivateKey'{
        publicKey = #'jose_X448PublicKey'{publicKey = PublicKey},
        privateKey = PrivateKey
    };
i2k(#'SubjectPublicKeyInfo'{
    algorithm =
        #'AlgorithmIdentifier'{
            algorithm = ?'jose_id-X448'
        },
    subjectPublicKey = <<PublicKey:56/binary>>
}) ->
    #'jose_X448PublicKey'{publicKey = PublicKey};
% public_key compat
i2k(#'SubjectPublicKeyInfo'{
    algorithm =
        #'AlgorithmIdentifier'{
            algorithm = ?'id-ecPublicKey',
            parameters = ECParameters
        },
    subjectPublicKey = ECPublicKey
}) ->
    {#'ECPoint'{point = ECPublicKey}, der_decode('EcpkParameters', ECParameters)};
i2k(
    PrivateKeyInfo = #'PrivateKeyInfo'{
        privateKeyAlgorithm =
            #'PrivateKeyInfo_privateKeyAlgorithm'{
                algorithm = ?'id-ecPublicKey',
                parameters = {asn1_OPENTYPE, EcpkParameters}
            },
        privateKey = PrivateKey
    }
) ->
    case der_decode('ECPrivateKey', PrivateKey) of
        ECPrivateKey = #'ECPrivateKey'{parameters = asn1_NOVALUE} ->
            ECPrivateKey#'ECPrivateKey'{parameters = der_decode('EcpkParameters', EcpkParameters)};
        _ ->
            PrivateKeyInfo
    end;
i2k(Info) ->
    Info.

%% @private
i2k_eddsa25519(_ECPrivateKey, <<4, 32:8/integer, PrivateKey:32/binary>>) ->
    PublicKey = jose_curve25519:eddsa_secret_to_public(PrivateKey),
    #'jose_EdDSA25519PrivateKey'{
        publicKey = #'jose_EdDSA25519PublicKey'{publicKey = PublicKey},
        privateKey = PrivateKey
    };
i2k_eddsa25519(_ECPrivateKey, <<PrivateKey:32/binary>>) ->
    PublicKey = jose_curve25519:eddsa_secret_to_public(PrivateKey),
    #'jose_EdDSA25519PrivateKey'{
        publicKey = #'jose_EdDSA25519PublicKey'{publicKey = PublicKey},
        privateKey = PrivateKey
    }.

%% @private
i2k_eddsa448(_ECPrivateKey, <<4, 57:8/integer, PrivateKey:57/binary>>) ->
    PublicKey = jose_curve448:eddsa_secret_to_public(PrivateKey),
    #'jose_EdDSA448PrivateKey'{
        publicKey = #'jose_EdDSA448PublicKey'{publicKey = PublicKey},
        privateKey = PrivateKey
    };
i2k_eddsa448(_ECPrivateKey, <<PrivateKey:57/binary>>) ->
    PublicKey = jose_curve448:eddsa_secret_to_public(PrivateKey),
    #'jose_EdDSA448PrivateKey'{
        publicKey = #'jose_EdDSA448PublicKey'{publicKey = PublicKey},
        privateKey = PrivateKey
    }.

%% @private
k2i(#'jose_EdDSA25519PrivateKey'{privateKey = PrivateKey}) ->
    #'PrivateKeyInfo'{
        version = v1,
        privateKeyAlgorithm =
            #'PrivateKeyInfo_privateKeyAlgorithm'{
                algorithm = ?'jose_id-EdDSA25519',
                parameters = asn1_NOVALUE
            },
        privateKey =
            <<4, 32:8/integer, PrivateKey:32/binary>>,
        attributes = asn1_NOVALUE
    };
k2i(#'jose_EdDSA25519PublicKey'{publicKey = PublicKey}) ->
    #'SubjectPublicKeyInfo'{
        algorithm =
            #'AlgorithmIdentifier'{
                algorithm = ?'jose_id-EdDSA25519',
                parameters = asn1_NOVALUE
            },
        subjectPublicKey = <<PublicKey:32/binary>>
    };
k2i(#'jose_EdDSA448PrivateKey'{privateKey = PrivateKey}) ->
    #'PrivateKeyInfo'{
        version = v1,
        privateKeyAlgorithm =
            #'PrivateKeyInfo_privateKeyAlgorithm'{
                algorithm = ?'jose_id-EdDSA448',
                parameters = asn1_NOVALUE
            },
        privateKey =
            <<4, 57:8/integer, PrivateKey:57/binary>>,
        attributes = asn1_NOVALUE
    };
k2i(#'jose_EdDSA448PublicKey'{publicKey = PublicKey}) ->
    #'SubjectPublicKeyInfo'{
        algorithm =
            #'AlgorithmIdentifier'{
                algorithm = ?'jose_id-EdDSA448',
                parameters = asn1_NOVALUE
            },
        subjectPublicKey = <<PublicKey:57/binary>>
    };
k2i(#'jose_X25519PrivateKey'{privateKey = PrivateKey}) ->
    #'PrivateKeyInfo'{
        version = v1,
        privateKeyAlgorithm =
            #'PrivateKeyInfo_privateKeyAlgorithm'{
                algorithm = ?'jose_id-X25519',
                parameters = asn1_NOVALUE
            },
        privateKey =
            <<4, 32:8/integer, PrivateKey:32/binary>>,
        attributes = asn1_NOVALUE
    };
k2i(#'jose_X25519PublicKey'{publicKey = PublicKey}) ->
    #'SubjectPublicKeyInfo'{
        algorithm =
            #'AlgorithmIdentifier'{
                algorithm = ?'jose_id-X25519',
                parameters = asn1_NOVALUE
            },
        subjectPublicKey = <<PublicKey:32/binary>>
    };
k2i(#'jose_X448PrivateKey'{privateKey = PrivateKey}) ->
    #'PrivateKeyInfo'{
        version = v1,
        privateKeyAlgorithm =
            #'PrivateKeyInfo_privateKeyAlgorithm'{
                algorithm = ?'jose_id-X448',
                parameters = asn1_NOVALUE
            },
        privateKey =
            <<4, 56:8/integer, PrivateKey:56/binary>>,
        attributes = asn1_NOVALUE
    };
k2i(#'jose_X448PublicKey'{publicKey = PublicKey}) ->
    #'SubjectPublicKeyInfo'{
        algorithm =
            #'AlgorithmIdentifier'{
                algorithm = ?'jose_id-X448',
                parameters = asn1_NOVALUE
            },
        subjectPublicKey = <<PublicKey:56/binary>>
    };
% public_key compat
k2i({#'ECPoint'{point = ECPublicKey}, ECParameters}) ->
    #'SubjectPublicKeyInfo'{
        algorithm =
            #'AlgorithmIdentifier'{
                algorithm = ?'id-ecPublicKey',
                parameters = der_encode('EcpkParameters', ECParameters)
            },
        subjectPublicKey = ECPublicKey
    };
k2i(PrivateKey = #'ECPrivateKey'{parameters = ECParameters}) ->
    #'PrivateKeyInfo'{
        version = v1,
        privateKeyAlgorithm =
            #'PrivateKeyInfo_privateKeyAlgorithm'{
                algorithm = ?'id-ecPublicKey',
                parameters = encode_handle_open_type_wrapper(der_encode('EcpkParameters', ECParameters))
            },
        privateKey = der_encode('ECPrivateKey', PrivateKey#'ECPrivateKey'{parameters = asn1_NOVALUE}),
        attributes = asn1_NOVALUE
    };
k2i(PrivateKey = #'RSAPrivateKey'{}) ->
    #'PrivateKeyInfo'{
        version = v1,
        privateKeyAlgorithm =
            #'PrivateKeyInfo_privateKeyAlgorithm'{
                algorithm = ?'rsaEncryption',
                parameters = asn1_NOVALUE
            },
        privateKey = der_encode('RSAPrivateKey', PrivateKey),
        attributes = asn1_NOVALUE
    }.<|MERGE_RESOLUTION|>--- conflicted
+++ resolved
@@ -736,7 +736,6 @@
 %% @private
 %% This function currently matches a tuple that ougth to be the value
 %% ?'id-hmacWithSHA1, but we need some kind of ASN1-fix for this.
-<<<<<<< HEAD
 pseudo_random_function(#'PBKDF2-params_prf'{algorithm = {_,_, _,'id-hmacWithSHA1'}}) ->
 	{fun hmac/4, sha, pseudo_output_length(?'id-hmacWithSHA1')};
 pseudo_random_function(#'PBKDF2-params_prf'{algorithm = ?'id-hmacWithSHA1' = Algo}) ->
@@ -753,20 +752,6 @@
 %% @private
 hmac(SubType, Key, Data, MacLength) ->
     jose_crypto_compat:mac(hmac, SubType, Key, Data, MacLength).
-=======
-pseudo_random_function(#'PBKDF2-params_prf'{algorithm = {_, _, _, 'id-hmacWithSHA1'}}) ->
-    {fun crypto:hmac/4, sha, pseudo_output_length(?'id-hmacWithSHA1')};
-pseudo_random_function(#'PBKDF2-params_prf'{algorithm = ?'id-hmacWithSHA1' = Algo}) ->
-    {fun crypto:hmac/4, sha, pseudo_output_length(Algo)};
-pseudo_random_function(#'PBKDF2-params_prf'{algorithm = ?'id-hmacWithSHA224' = Algo}) ->
-    {fun crypto:hmac/4, sha224, pseudo_output_length(Algo)};
-pseudo_random_function(#'PBKDF2-params_prf'{algorithm = ?'id-hmacWithSHA256' = Algo}) ->
-    {fun crypto:hmac/4, sha256, pseudo_output_length(Algo)};
-pseudo_random_function(#'PBKDF2-params_prf'{algorithm = ?'id-hmacWithSHA384' = Algo}) ->
-    {fun crypto:hmac/4, sha384, pseudo_output_length(Algo)};
-pseudo_random_function(#'PBKDF2-params_prf'{algorithm = ?'id-hmacWithSHA512' = Algo}) ->
-    {fun crypto:hmac/4, sha512, pseudo_output_length(Algo)}.
->>>>>>> 44fad4ab
 
 %% @private
 pseudo_output_length(?'id-hmacWithSHA1') ->
