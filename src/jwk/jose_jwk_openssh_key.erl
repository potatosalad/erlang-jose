%% -*- mode: erlang; tab-width: 4; indent-tabs-mode: nil; st-rulers: [132] -*-
%% vim: ts=4 sw=4 ft=erlang et
%%% % @format
%%%-------------------------------------------------------------------
%%% @author Andrew Bennett <potatosaladx@gmail.com>
%%% @copyright 2014-2022, Andrew Bennett
%%% @doc Private key format for OpenSSH
%%% See https://github.com/openssh/openssh-portable/blob/master/PROTOCOL.key
%%% @end
%%% Created :  16 Jan 2016 by Andrew Bennett <potatosaladx@gmail.com>
%%%-------------------------------------------------------------------
-module(jose_jwk_openssh_key).

%% API
-export([from_binary/1]).
-export([to_binary/1]).

%% Macros
-define(AUTH_MAGIC, "openssh-key-v1").
-define(OPENSSH_HEAD, "-----BEGIN OPENSSH PRIVATE KEY-----").
-define(OPENSSH_TAIL, "-----END OPENSSH PRIVATE KEY-----").

%%====================================================================
%% API
%%====================================================================

from_binary(Binary) when is_binary(Binary) ->
    parse_keys(Binary, []).

to_binary(List) when is_list(List) ->
    to_binary(List, []).

%%%-------------------------------------------------------------------
%%% Internal encode functions
%%%-------------------------------------------------------------------

to_binary([KeyList | List], Acc) when is_list(KeyList) ->
    to_binary(List, [write_keylist(lists:unzip(KeyList)) | Acc]);
to_binary([], Acc) ->
    iolist_to_binary([
        [?OPENSSH_HEAD, $\n, chunk(jose_base64:encode(Keys), 70, []), ?OPENSSH_TAIL, $\n]
     || Keys <- lists:reverse(Acc)
    ]).

chunk(Bin, Size, Chunks) when byte_size(Bin) > Size ->
    <<Chunk:Size/binary, Rest/binary>> = Bin,
    chunk(Rest, Size, [[Chunk, $\n] | Chunks]);
chunk(Bin, _Size, Chunks) ->
    lists:reverse([[Bin, $\n] | Chunks]).

write_keylist({PKs, SKs}) when length(PKs) =:= length(SKs) ->
    N = length(PKs),
    PKBin = write_publickeys(PKs, []),
    SKBin = write_secretkeys(SKs, []),
    Check = crypto:strong_rand_bytes(4),
    Unpadded = <<Check:4/binary, Check:4/binary, SKBin/binary>>,
    Padded = add_padding(Unpadded, 0),
    CipherName = <<"none">>,
    CipherNameLen = byte_size(CipherName),
    KDFName = <<"none">>,
    KDFNameLen = byte_size(KDFName),
    KDFOptions = <<>>,
    KDFOptionsLen = byte_size(KDFOptions),
    PaddedLen = byte_size(Padded),
    <<
        ?AUTH_MAGIC,
        16#00,
        CipherNameLen:32/unsigned-big-integer-unit:1,
        CipherName:CipherNameLen/binary,
        KDFNameLen:32/unsigned-big-integer-unit:1,
        KDFName:KDFNameLen/binary,
        KDFOptionsLen:32/unsigned-big-integer-unit:1,
        KDFOptions:KDFOptionsLen/binary,
        N:32/unsigned-big-integer-unit:1,
        PKBin/binary,
        PaddedLen:32/unsigned-big-integer-unit:1,
        Padded:PaddedLen/binary
    >>.

write_publickeys([PK | PKs], Acc) when is_binary(PK) ->
    PKSize = byte_size(PK),
    write_publickeys(PKs, [<<PKSize:32/unsigned-big-integer-unit:1, PK:PKSize/binary>> | Acc]);
write_publickeys([{Type, Key} | PKs], Acc) ->
    TypeLen = byte_size(Type),
    KeyLen = byte_size(Key),
    PK = <<
        TypeLen:32/unsigned-big-integer-unit:1,
        Type:TypeLen/binary,
        KeyLen:32/unsigned-big-integer-unit:1,
        Key:KeyLen/binary
    >>,
    write_publickeys([PK | PKs], Acc);
write_publickeys([], Acc) ->
    iolist_to_binary(lists:reverse(Acc)).

write_secretkeys([{Type, PK, SK, Comment} | SKs], Acc) ->
    TypeLen = byte_size(Type),
    PKLen = byte_size(PK),
    SKLen = byte_size(SK),
    CommentLen = byte_size(Comment),
    SecretKey = <<
        TypeLen:32/unsigned-big-integer-unit:1,
        Type:TypeLen/binary,
        PKLen:32/unsigned-big-integer-unit:1,
        PK:PKLen/binary,
        SKLen:32/unsigned-big-integer-unit:1,
        SK:SKLen/binary,
        CommentLen:32/unsigned-big-integer-unit:1,
        Comment:CommentLen/binary
    >>,
    write_secretkeys(SKs, [SecretKey | Acc]);
write_secretkeys([], Acc) ->
    iolist_to_binary(lists:reverse(Acc)).

add_padding(U, P) when (byte_size(U) + P) rem 8 =/= 0 ->
    add_padding(U, P + 1);
add_padding(U, P) ->
    <<U/binary, (binary:list_to_bin(lists:seq(1, P)))/binary>>.

%%%-------------------------------------------------------------------
%%% Internal decode functions
%%%-------------------------------------------------------------------

%% @private
parse_keys(<<?OPENSSH_HEAD, SoFar/binary>>, Acc) ->
    case parse_key(SoFar, <<>>) of
        {Key, Rest} ->
            parse_keys(Rest, [Key | Acc]);
        Rest ->
            parse_keys(Rest, Acc)
    end;
parse_keys(<<_, Rest/binary>>, Acc) ->
    parse_keys(Rest, Acc);
parse_keys(<<>>, Acc) ->
    lists:reverse(Acc).

%% @private
<<<<<<< HEAD
parse_key(<< W, Rest/binary >>, Body)
		when W =:= $\r
		orelse W =:= $\n
		orelse W =:= $\s
		orelse W =:= $\t ->
	parse_key(Rest, Body);
parse_key(<< ?OPENSSH_TAIL, Rest/binary >>, Body) ->
	case parse_key(jose_base64:'decode!'(Body)) of
		{true, Key} ->
			{Key, Rest};
		false ->
			Rest
	end;
parse_key(<< C, Rest/binary >>, Body) ->
	parse_key(Rest, << Body/binary, C >>);
=======
parse_key(<<W, Rest/binary>>, Body) when
    W =:= $\r orelse
        W =:= $\n orelse
        W =:= $\s orelse
        W =:= $\t
->
    parse_key(Rest, Body);
parse_key(<<?OPENSSH_TAIL, Rest/binary>>, Body) ->
    case parse_key(jose_base64:decode(Body)) of
        {true, Key} ->
            {Key, Rest};
        false ->
            Rest
    end;
parse_key(<<C, Rest/binary>>, Body) ->
    parse_key(Rest, <<Body/binary, C>>);
>>>>>>> 44fad4ab
parse_key(<<>>, _Body) ->
    <<>>.

%% @private
parse_key(<<
    ?AUTH_MAGIC,
    16#00,
    CipherNameLen:32/unsigned-big-integer-unit:1,
    CipherName:CipherNameLen/binary,
    KDFNameLen:32/unsigned-big-integer-unit:1,
    KDFName:KDFNameLen/binary,
    KDFOptionsLen:32/unsigned-big-integer-unit:1,
    KDFOptions:KDFOptionsLen/binary,
    N:32/unsigned-big-integer-unit:1,
    SoFar/binary
>>) ->
    case parse_publickeys(SoFar, N, []) of
        {true, PKs, <<EncryptedLen:32/unsigned-big-integer-unit:1, Encrypted:EncryptedLen/binary>>} ->
            Header = {CipherName, KDFName, KDFOptions, N},
            case maybe_parse_secretkeys(Header, PKs, Encrypted) of
                {true, Key} ->
                    {true, Key};
                false ->
                    {true, {Header, PKs, Encrypted}}
            end;
        {true, _PKs, _BadEncrypted} ->
            false;
        false ->
            false
    end;
parse_key(<<_, Rest/binary>>) ->
    parse_key(Rest);
parse_key(<<>>) ->
    false.

%% @private
parse_publickeys(Rest, 0, PKs) ->
    {true, lists:reverse(PKs), Rest};
parse_publickeys(
    <<
        PKLen:32/unsigned-big-integer-unit:1,
        PK:PKLen/binary,
        Rest/binary
    >>,
    N,
    PKs
) ->
    case parse_publickey(PK) of
        {true, Type, Key} ->
            parse_publickeys(Rest, N - 1, [{Type, Key} | PKs]);
        false ->
            parse_publickeys(Rest, N - 1, [PK | PKs])
    end;
parse_publickeys(_Binary, _N, _PKs) ->
    false.

%% @private
parse_publickey(<<
    TypeLen:32/unsigned-big-integer-unit:1,
    Type:TypeLen/binary,
    KeyLen:32/unsigned-big-integer-unit:1,
    Key:KeyLen/binary
>>) ->
    {true, Type, Key};
parse_publickey(_Binary) ->
    false.

%% @private
maybe_parse_secretkeys({<<"none">>, <<"none">>, <<>>, N}, PKs, <<
    Check:4/binary,
    Check:4/binary,
    SoFar/binary
>>) ->
    case parse_secretkeys(del_padding(SoFar), N, []) of
        {true, SKs} ->
            {true, lists:zip(PKs, SKs)};
        false ->
            false
    end;
maybe_parse_secretkeys(_Header, _PKs, _Binary) ->
    false.

%% @private
parse_secretkeys(<<>>, 0, SKs) ->
    {true, lists:reverse(SKs)};
parse_secretkeys(
    <<
        TypeLen:32/unsigned-big-integer-unit:1,
        Type:TypeLen/binary,
        PKLen:32/unsigned-big-integer-unit:1,
        PK:PKLen/binary,
        SKLen:32/unsigned-big-integer-unit:1,
        SK:SKLen/binary,
        CommentLen:32/unsigned-big-integer-unit:1,
        Comment:CommentLen/binary,
        Rest/binary
    >>,
    N,
    SKs
) ->
    parse_secretkeys(Rest, N - 1, [{Type, PK, SK, Comment} | SKs]);
parse_secretkeys(_Binary, _N, _SKs) ->
    false.

%% @private
del_padding(<<>>) ->
    <<>>;
del_padding(Padded) when is_binary(Padded) ->
    Padding = binary:last(Padded),
    case Padding > byte_size(Padded) of
        true ->
            <<>>;
        false ->
            del_padding(Padded, Padding)
    end.

%% @private
del_padding(Padded, 0) ->
    Padded;
del_padding(Padded, Padding) ->
    case binary:last(Padded) of
        Padding ->
            del_padding(binary:part(Padded, 0, byte_size(Padded) - 1), Padding - 1);
        _ ->
            <<>>
    end.<|MERGE_RESOLUTION|>--- conflicted
+++ resolved
@@ -135,23 +135,6 @@
     lists:reverse(Acc).
 
 %% @private
-<<<<<<< HEAD
-parse_key(<< W, Rest/binary >>, Body)
-		when W =:= $\r
-		orelse W =:= $\n
-		orelse W =:= $\s
-		orelse W =:= $\t ->
-	parse_key(Rest, Body);
-parse_key(<< ?OPENSSH_TAIL, Rest/binary >>, Body) ->
-	case parse_key(jose_base64:'decode!'(Body)) of
-		{true, Key} ->
-			{Key, Rest};
-		false ->
-			Rest
-	end;
-parse_key(<< C, Rest/binary >>, Body) ->
-	parse_key(Rest, << Body/binary, C >>);
-=======
 parse_key(<<W, Rest/binary>>, Body) when
     W =:= $\r orelse
         W =:= $\n orelse
@@ -160,7 +143,7 @@
 ->
     parse_key(Rest, Body);
 parse_key(<<?OPENSSH_TAIL, Rest/binary>>, Body) ->
-    case parse_key(jose_base64:decode(Body)) of
+    case parse_key(jose_base64:'decode!'(Body)) of
         {true, Key} ->
             {Key, Rest};
         false ->
@@ -168,7 +151,6 @@
     end;
 parse_key(<<C, Rest/binary>>, Body) ->
     parse_key(Rest, <<Body/binary, C>>);
->>>>>>> 44fad4ab
 parse_key(<<>>, _Body) ->
     <<>>.
 
