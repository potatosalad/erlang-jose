--- conflicted
+++ resolved
@@ -77,14 +77,14 @@
 
 -spec pbes2_count_maximum(PBES2CountMaximum) -> ok when PBES2CountMaximum :: non_neg_integer().
 pbes2_count_maximum(PBES2CountMaximum) when is_integer(PBES2CountMaximum) andalso PBES2CountMaximum >= 0 ->
-	gen_server:call(?SERVER, {pbes2_count_maximum, PBES2CountMaximum}).
+    gen_server:call(?SERVER, {pbes2_count_maximum, PBES2CountMaximum}).
 
 sha3_module(SHA3Module) when is_atom(SHA3Module) ->
     gen_server:call(?SERVER, {sha3_module, SHA3Module}).
 
 -spec unsecured_signing(UnsecuredSigning) -> ok when UnsecuredSigning :: boolean().
 unsecured_signing(UnsecuredSigning) when is_boolean(UnsecuredSigning) ->
-	gen_server:call(?SERVER, {unsecured_signing, UnsecuredSigning}).
+    gen_server:call(?SERVER, {unsecured_signing, UnsecuredSigning}).
 
 xchacha20_poly1305_module(XChaCha20Poly1305Module) when is_atom(XChaCha20Poly1305Module) ->
     gen_server:call(?SERVER, {xchacha20_poly1305_module, XChaCha20Poly1305Module}).
@@ -122,33 +122,25 @@
     true = ets:insert(?TAB, {curve448_module, Curve448Module}),
     {reply, ok, State};
 handle_call({json_module, M}, _From, State) ->
-<<<<<<< HEAD
-	JSONModule = check_json_module(M),
-	true = ets:insert(?TAB, {json_module, JSONModule}),
-	{reply, ok, State};
-handle_call({pbes2_count_maximum, PBES2CountMaximum}, _From, State) when is_integer(PBES2CountMaximum) andalso PBES2CountMaximum >= 0 ->
-	true = ets:insert(?TAB, {pbes2_count_maximum, PBES2CountMaximum}),
-	{reply, ok, State};
-handle_call({sha3_module, M}, _From, State) ->
-	SHA3Module = check_sha3_module(M),
-	true = ets:insert(?TAB, {sha3_module, SHA3Module}),
-	{reply, ok, State};
-handle_call({unsecured_signing, UnsecuredSigning}, _From, State) when is_boolean(UnsecuredSigning) ->
-	true = ets:insert(?TAB, {unsecured_signing, UnsecuredSigning}),
-	_ = spawn(fun() ->
-		_ = catch jose_jwa:unsecured_signing(UnsecuredSigning),
-		exit(normal)
-	end),
-	{reply, ok, State};
-=======
     JSONModule = check_json_module(M),
     true = ets:insert(?TAB, {json_module, JSONModule}),
+    {reply, ok, State};
+handle_call({pbes2_count_maximum, PBES2CountMaximum}, _From, State) when
+    is_integer(PBES2CountMaximum) andalso PBES2CountMaximum >= 0
+->
+    true = ets:insert(?TAB, {pbes2_count_maximum, PBES2CountMaximum}),
     {reply, ok, State};
 handle_call({sha3_module, M}, _From, State) ->
     SHA3Module = check_sha3_module(M),
     true = ets:insert(?TAB, {sha3_module, SHA3Module}),
     {reply, ok, State};
->>>>>>> ca4b9df6
+handle_call({unsecured_signing, UnsecuredSigning}, _From, State) when is_boolean(UnsecuredSigning) ->
+    true = ets:insert(?TAB, {unsecured_signing, UnsecuredSigning}),
+    _ = spawn(fun() ->
+        _ = catch jose_jwa:unsecured_signing(UnsecuredSigning),
+        exit(normal)
+    end),
+    {reply, ok, State};
 handle_call({xchacha20_poly1305_module, M}, _From, State) ->
     XChaCha20Poly1305Module = check_xchacha20_poly1305_module(M),
     Entries = lists:flatten(check_crypto(?CRYPTO_FALLBACK, [{xchacha20_poly1305_module, XChaCha20Poly1305Module}])),
@@ -180,42 +172,18 @@
 
 %% @private
 support_check() ->
-<<<<<<< HEAD
-	PBES2CountMaximum =
-		case application:get_env(jose, pbes2_count_maximum, 10000) of
-			V1 when is_integer(V1) andalso V1 >= 0 ->
-				V1
-		end,
-	UnsecuredSigning =
-		case application:get_env(jose, unsecured_signing, false) of
-			V2 when is_boolean(V2) ->
-				V2
-		end,
-	Fallback = ?CRYPTO_FALLBACK,
-	Entries1 = lists:flatten(lists:foldl(fun(Check, Acc) ->
-		Check(Fallback, Acc)
-	end, [], [
-		fun check_sha3/2,
-		fun check_ec_key_mode/2,
-		fun check_chacha20_poly1305/2,
-		fun check_xchacha20_poly1305/2,
-		fun check_curve25519/2,
-		fun check_curve448/2,
-		fun check_json/2,
-		fun check_crypto/2,
-		fun check_public_key/2
-	])),
-	Entries2 = [
-		{pbes2_count_maximum, PBES2CountMaximum},
-		{unsecured_signing, UnsecuredSigning}
-		| Entries1
-	],
-	true = ets:delete_all_objects(?TAB),
-	true = ets:insert(?TAB, Entries2),
-	ok.
-=======
+    PBES2CountMaximum =
+        case application:get_env(jose, pbes2_count_maximum, 10000) of
+            V1 when is_integer(V1) andalso V1 >= 0 ->
+                V1
+        end,
+    UnsecuredSigning =
+        case application:get_env(jose, unsecured_signing, false) of
+            V2 when is_boolean(V2) ->
+                V2
+        end,
     Fallback = ?CRYPTO_FALLBACK,
-    Entries = lists:flatten(
+    Entries1 = lists:flatten(
         lists:foldl(
             fun(Check, Acc) ->
                 Check(Fallback, Acc)
@@ -234,10 +202,14 @@
             ]
         )
     ),
+    Entries2 = [
+        {pbes2_count_maximum, PBES2CountMaximum},
+        {unsecured_signing, UnsecuredSigning}
+        | Entries1
+    ],
     true = ets:delete_all_objects(?TAB),
-    true = ets:insert(?TAB, Entries),
+    true = ets:insert(?TAB, Entries2),
     ok.
->>>>>>> ca4b9df6
 
 %%%-------------------------------------------------------------------
 %%% Internal check functions
@@ -835,29 +807,33 @@
 check_rsa_sign(true) ->
     check_rsa_sign(jose_jwa_pkcs1);
 check_rsa_sign(Fallback) ->
-	Paddings = [
-		rsa_pkcs1_padding,
-		rsa_pkcs1_pss_padding
-	],
-	_ = code:ensure_loaded(public_key),
-	_ = application:ensure_all_started(public_key),
-	Legacy = case erlang:function_exported(public_key, sign, 4) of
-		false ->
-			legacy;
-		true ->
-			future
-	end,
-	SignEntries = [begin
-		case has_rsa_sign(Padding, Legacy, sha256) of
-			false ->
-				{{rsa_sign, Padding}, {Fallback, [{rsa_padding, Padding}]}};
-			{true, Module} ->
-				{{rsa_sign, Padding}, {Module, undefined}};
-			{true, Module, Options} ->
-				{{rsa_sign, Padding}, {Module, Options}}
-		end
-	end || Padding <- Paddings],
-	SignEntries.
+    Paddings = [
+        rsa_pkcs1_padding,
+        rsa_pkcs1_pss_padding
+    ],
+    _ = code:ensure_loaded(public_key),
+    _ = application:ensure_all_started(public_key),
+    Legacy =
+        case erlang:function_exported(public_key, sign, 4) of
+            false ->
+                legacy;
+            true ->
+                future
+        end,
+    SignEntries = [
+        begin
+            case has_rsa_sign(Padding, Legacy, sha256) of
+                false ->
+                    {{rsa_sign, Padding}, {Fallback, [{rsa_padding, Padding}]}};
+                {true, Module} ->
+                    {{rsa_sign, Padding}, {Module, undefined}};
+                {true, Module, Options} ->
+                    {{rsa_sign, Padding}, {Module, Options}}
+            end
+        end
+     || Padding <- Paddings
+    ],
+    SignEntries.
 
 %% @private
 check_xchacha20_poly1305(false, Entries) ->
