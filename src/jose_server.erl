%% -*- mode: erlang; tab-width: 4; indent-tabs-mode: nil; st-rulers: [132] -*-
%% vim: ts=4 sw=4 ft=erlang et
%%% % @format
%%%-------------------------------------------------------------------
%%% @author Andrew Bennett <potatosaladx@gmail.com>
%%% @copyright 2014-2022, Andrew Bennett
%%% @doc
%%%
%%% @end
%%% Created :  13 Aug 2015 by Andrew Bennett <potatosaladx@gmail.com>
%%%-------------------------------------------------------------------
-module(jose_server).
-behaviour(gen_server).

-include_lib("public_key/include/public_key.hrl").

-define(SERVER, ?MODULE).

%% API
-export([start_link/0]).
-export([config_change/0]).
-export([chacha20_poly1305_module/1]).
-export([curve25519_module/1]).
-export([curve448_module/1]).
-export([json_module/1]).
-export([sha3_module/1]).
-export([xchacha20_poly1305_module/1]).

%% gen_server callbacks
-export([init/1]).
-export([handle_call/3]).
-export([handle_cast/2]).
-export([handle_info/2]).
-export([terminate/2]).
-export([code_change/3]).

-define(CRYPTO_FALLBACK, application:get_env(jose, crypto_fallback, false)).

-define(TAB, jose_jwa).

-define(POISON_MAP, #{
    <<"a">> => 1,
    <<"b">> => 2,
    <<"c">> => #{
        <<"d">> => 3,
        <<"e">> => 4
    }
}).
-define(POISON_BIN, <<"{\"a\":1,\"b\":2,\"c\":{\"d\":3,\"e\":4}}">>).

%% Types
-record(state, {}).

%%%===================================================================
%%% API functions
%%%===================================================================

start_link() ->
    gen_server:start_link({local, ?SERVER}, ?MODULE, [], []).

config_change() ->
    gen_server:call(?SERVER, config_change).

chacha20_poly1305_module(ChaCha20Poly1305Module) when is_atom(ChaCha20Poly1305Module) ->
    gen_server:call(?SERVER, {chacha20_poly1305_module, ChaCha20Poly1305Module}).

curve25519_module(Curve25519Module) when is_atom(Curve25519Module) ->
    gen_server:call(?SERVER, {curve25519_module, Curve25519Module}).

curve448_module(Curve448Module) when is_atom(Curve448Module) ->
    gen_server:call(?SERVER, {curve448_module, Curve448Module}).

json_module(JSONModule) when is_atom(JSONModule) ->
    gen_server:call(?SERVER, {json_module, JSONModule}).

sha3_module(SHA3Module) when is_atom(SHA3Module) ->
    gen_server:call(?SERVER, {sha3_module, SHA3Module}).

xchacha20_poly1305_module(XChaCha20Poly1305Module) when is_atom(XChaCha20Poly1305Module) ->
    gen_server:call(?SERVER, {xchacha20_poly1305_module, XChaCha20Poly1305Module}).

%%%===================================================================
%%% gen_server callbacks
%%%===================================================================

%% @private
init([]) ->
    ?TAB = ets:new(?TAB, [
        named_table,
        public,
        ordered_set,
        {read_concurrency, true}
    ]),
    % ok = support_check(),
    {ok, #state{}}.

%% @private
handle_call(config_change, _From, State) ->
    {reply, support_check(), State};
handle_call({chacha20_poly1305_module, M}, _From, State) ->
    ChaCha20Poly1305Module = check_chacha20_poly1305_module(M),
    Entries = lists:flatten(check_crypto(?CRYPTO_FALLBACK, [{chacha20_poly1305_module, ChaCha20Poly1305Module}])),
    _ = ets:select_delete(?TAB, [{{{cipher, '_'}, '_'}, [], [true]}]),
    true = ets:insert(?TAB, Entries),
    {reply, ok, State};
handle_call({curve25519_module, M}, _From, State) ->
    Curve25519Module = check_curve25519_module(M),
    true = ets:insert(?TAB, {curve25519_module, Curve25519Module}),
    {reply, ok, State};
handle_call({curve448_module, M}, _From, State) ->
    Curve448Module = check_curve448_module(M),
    true = ets:insert(?TAB, {curve448_module, Curve448Module}),
    {reply, ok, State};
handle_call({json_module, M}, _From, State) ->
    JSONModule = check_json_module(M),
    true = ets:insert(?TAB, {json_module, JSONModule}),
    {reply, ok, State};
handle_call({sha3_module, M}, _From, State) ->
    SHA3Module = check_sha3_module(M),
    true = ets:insert(?TAB, {sha3_module, SHA3Module}),
    {reply, ok, State};
handle_call({xchacha20_poly1305_module, M}, _From, State) ->
    XChaCha20Poly1305Module = check_xchacha20_poly1305_module(M),
    Entries = lists:flatten(check_crypto(?CRYPTO_FALLBACK, [{xchacha20_poly1305_module, XChaCha20Poly1305Module}])),
    _ = ets:select_delete(?TAB, [{{{cipher, '_'}, '_'}, [], [true]}]),
    true = ets:insert(?TAB, Entries),
    {reply, ok, State};
handle_call(_Request, _From, State) ->
    {reply, ignore, State}.

%% @private
handle_cast(_Request, State) ->
    {noreply, State}.

%% @private
handle_info(_Info, State) ->
    {noreply, State}.

%% @private
terminate(_Reason, _State) ->
    ok.

%% @private
code_change(_OldVsn, State, _Extra) ->
    {ok, State}.

%%%-------------------------------------------------------------------
%%% Internal functions
%%%-------------------------------------------------------------------

%% @private
support_check() ->
    Fallback = ?CRYPTO_FALLBACK,
    Entries = lists:flatten(
        lists:foldl(
            fun(Check, Acc) ->
                Check(Fallback, Acc)
            end,
            [],
            [
                fun check_sha3/2,
                fun check_ec_key_mode/2,
                fun check_chacha20_poly1305/2,
                fun check_xchacha20_poly1305/2,
                fun check_curve25519/2,
                fun check_curve448/2,
                fun check_json/2,
                fun check_crypto/2,
                fun check_public_key/2
            ]
        )
    ),
    true = ets:delete_all_objects(?TAB),
    true = ets:insert(?TAB, Entries),
    ok.

%%%-------------------------------------------------------------------
%%% Internal check functions
%%%-------------------------------------------------------------------

%% @private
check_ec_key_mode(_Fallback, Entries) ->
    PEMBin = <<
        48,
        119,
        2,
        1,
        1,
        4,
        32,
        104,
        152,
        88,
        12,
        19,
        82,
        251,
        156,
        171,
        31,
        222,
        207,
        0,
        76,
        115,
        88,
        210,
        229,
        36,
        106,
        137,
        192,
        81,
        153,
        154,
        254,
        226,
        38,
        247,
        70,
        226,
        157,
        160,
        10,
        6,
        8,
        42,
        134,
        72,
        206,
        61,
        3,
        1,
        7,
        161,
        68,
        3,
        66,
        0,
        4,
        46,
        75,
        29,
        46,
        150,
        77,
        222,
        40,
        220,
        159,
        244,
        193,
        125,
        18,
        190,
        254,
        216,
        38,
        191,
        11,
        52,
        115,
        159,
        213,
        230,
        77,
        27,
        131,
        94,
        17,
        46,
        21,
        186,
        71,
        62,
        36,
        225,
        0,
        90,
        21,
        186,
        235,
        132,
        152,
        229,
        13,
        189,
        196,
        121,
        64,
        84,
        64,
        229,
        173,
        12,
        24,
        23,
        127,
        175,
        67,
        247,
        29,
        139,
        91
    >>,
    PEMEntry = {'ECPrivateKey', PEMBin, not_encrypted},
    %% Erlang 24 changes 'ECPrivateKey' record in a way that makes record matching fail
    %% when this module is compiled on Erlang 23 (or earlier) but runs on 24.
    %% So we destructure tuples, as ugly as it may be.
    %%
    %% See erlang-jose#113 for details.
    PrivateKey =
        case list_to_integer(erlang:system_info(otp_release)) >= 24 of
            true ->
                {'ECPrivateKey', _Version, PrivKey0, _Params, _PubKey0, _Attributes} = public_key:pem_entry_decode(PEMEntry),
                PrivKey0;
            false ->
                {'ECPrivateKey', _Version, PrivKey0, _Params, _PubKey0} = public_key:pem_entry_decode(PEMEntry),
                PrivKey0
        end,
    case is_binary(PrivateKey) of
        true -> [{ec_key_mode, binary} | Entries];
        _ -> [{ec_key_mode, list} | Entries]
    end.

%% @private
check_chacha20_poly1305(false, Entries) ->
    check_chacha20_poly1305(jose_chacha20_poly1305_unsupported, Entries);
check_chacha20_poly1305(true, Entries) ->
    check_chacha20_poly1305(jose_jwa_chacha20_poly1305, Entries);
check_chacha20_poly1305(Fallback, Entries) ->
    true = ets:delete_object(?TAB, {chacha20_poly1305_module, jose_jwa_chacha20_poly1305}),
    true = ets:delete_object(?TAB, {chacha20_poly1305_module, jose_chacha20_poly1305_unsupported}),
    ChaCha20Poly1305Module =
        case ets:lookup(?TAB, chacha20_poly1305_module) of
            [{chacha20_poly1305_module, M}] when is_atom(M) ->
                M;
            [] ->
                case application:get_env(jose, chacha20_poly1305_module, undefined) of
                    undefined ->
                        check_chacha20_poly1305_modules(Fallback, [crypto, libsodium]);
                    M when is_atom(M) ->
                        check_chacha20_poly1305_module(M)
                end
        end,
    %% Potentially used by XChaCha20-Poly1305 related functions below, needs to be inserted early.
    true = ets:insert(?TAB, {chacha20_poly1305_module, ChaCha20Poly1305Module}),
    [{chacha20_poly1305_module, ChaCha20Poly1305Module} | Entries].

%% @private
check_chacha20_poly1305_module(crypto) ->
    jose_chacha20_poly1305_crypto;
check_chacha20_poly1305_module(libsodium) ->
    jose_chacha20_poly1305_libsodium;
check_chacha20_poly1305_module(Module) when is_atom(Module) ->
    Module.

%% @private
check_chacha20_poly1305_modules(Fallback, [Module | Modules]) ->
    case code:ensure_loaded(Module) of
        {module, Module} ->
            _ = application:ensure_all_started(Module),
            M = check_chacha20_poly1305_module(Module),
            PT = crypto:strong_rand_bytes(8),
            CEK = crypto:strong_rand_bytes(32),
            IV = crypto:strong_rand_bytes(12),
            AAD = <<>>,
            try M:encrypt(PT, AAD, IV, CEK) of
                {CT, TAG} when is_binary(CT) andalso is_binary(TAG) ->
                    try M:decrypt(CT, TAG, AAD, IV, CEK) of
                        PT ->
                            M;
                        _ ->
                            check_chacha20_poly1305_modules(Fallback, Modules)
                    catch
                        _:_ ->
                            check_chacha20_poly1305_modules(Fallback, Modules)
                    end;
                _ ->
                    check_chacha20_poly1305_modules(Fallback, Modules)
            catch
                _:_ ->
                    check_chacha20_poly1305_modules(Fallback, Modules)
            end;
        _ ->
            check_chacha20_poly1305_modules(Fallback, Modules)
    end;
check_chacha20_poly1305_modules(Fallback, []) ->
    Fallback.

%% @private
check_curve25519(false, Entries) ->
    check_curve25519(jose_curve25519_unsupported, Entries);
check_curve25519(true, Entries) ->
    check_curve25519(jose_jwa_curve25519, Entries);
check_curve25519(Fallback, Entries) ->
    true = ets:delete_object(?TAB, {curve25519_module, jose_jwa_curve25519}),
    true = ets:delete_object(?TAB, {curve25519_module, jose_curve25519_unsupported}),
    Curve25519Module =
        case ets:lookup(?TAB, curve25519_module) of
            [{curve25519_module, M}] when is_atom(M) ->
                M;
            [] ->
                case application:get_env(jose, curve25519_module, undefined) of
                    undefined ->
                        check_curve25519_modules(Fallback, [libdecaf, libsodium, crypto]);
                    M when is_atom(M) ->
                        check_curve25519_module(M)
                end
        end,
    [{curve25519_module, Curve25519Module} | Entries].

%% @private
check_curve25519_module(crypto) ->
    jose_curve25519_crypto;
check_curve25519_module(libdecaf) ->
    jose_curve25519_libdecaf;
check_curve25519_module(libsodium) ->
    jose_curve25519_libsodium;
check_curve25519_module(Module) when is_atom(Module) ->
    Module.

%% @private
check_curve25519_modules(Fallback, [Module | Modules]) ->
    case code:ensure_loaded(Module) of
        {module, Module} ->
            _ = application:ensure_all_started(Module),
            RealFallback = jose_jwa_curve25519,
            RealModule = check_curve25519_module(Module),
            try check_curve25519_module_does_it_work(RealFallback, RealModule) of
                true ->
                    RealModule;
                false ->
                    check_curve25519_modules(Fallback, Modules)
            catch
                _Class:_Reason:_Stacktrace ->
                    % io:format("Class = ~p~nReason = ~p~nStacktrace = ~p~n", [Class, Reason, Stacktrace]),
                    check_curve25519_modules(Fallback, Modules)
            end;
        _ ->
            check_curve25519_modules(Fallback, Modules)
    end;
check_curve25519_modules(Fallback, []) ->
    Fallback.

%% @private
check_curve25519_module_does_it_work(Fallback, Module) ->
    {PK, SK = <<Secret:32/binary, _:32/binary>>} = Module:eddsa_keypair(),
    {PK, SK} = Module:eddsa_keypair(Secret),
    PK = Module:eddsa_secret_to_public(Secret),
    Message = crypto:strong_rand_bytes(16),
    Signature = Module:ed25519_sign(Message, SK),
    true = Module:ed25519_verify(Signature, Message, PK),
    true = Fallback:ed25519_verify(Signature, Message, PK),
    %% NOTE: Ed25519ctx and Ed25519ph are lower priority, no need to check for now.
    % Ctx = <<"ctx">>,
    % CtxSignature = Module:ed25519ctx_sign(Message, SK, Ctx),
    % true = Module:ed25519ctx_verify(CtxSignature, Message, PK, Ctx),
    % true = Fallback:ed25519ctx_verify(CtxSignature, Message, PK, Ctx),
    % PHSignature = Module:ed25519ph_sign(Message, SK),
    % true = Module:ed25519ph_verify(PHSignature, Message, PK),
    % true = Fallback:ed25519ph_verify(PHSignature, Message, PK),
    % CtxPHSignature = Module:ed25519ph_sign(Message, SK, Ctx),
    % true = Module:ed25519ph_verify(CtxPHSignature, Message, PK, Ctx),
    % true = Fallback:ed25519ph_verify(CtxPHSignature, Message, PK, Ctx),
    true.

%% @private
check_curve448(false, Entries) ->
    check_curve448(jose_curve448_unsupported, Entries);
check_curve448(true, Entries) ->
    check_curve448(jose_jwa_curve448, Entries);
check_curve448(Fallback, Entries) ->
    true = ets:delete_object(?TAB, {curve448_module, jose_jwa_curve448}),
    true = ets:delete_object(?TAB, {curve448_module, jose_curve448_unsupported}),
    Curve448Module =
        case ets:lookup(?TAB, curve448_module) of
            [{curve448_module, M}] when is_atom(M) ->
                M;
            [] ->
                case application:get_env(jose, curve448_module, undefined) of
                    undefined ->
                        check_curve448_modules(Fallback, [libdecaf, crypto]);
                    M when is_atom(M) ->
                        check_curve448_module(M)
                end
        end,
    [{curve448_module, Curve448Module} | Entries].

%% @private
check_curve448_module(crypto) ->
    jose_curve448_crypto;
check_curve448_module(libdecaf) ->
    jose_curve448_libdecaf;
check_curve448_module(Module) when is_atom(Module) ->
    Module.

%% @private
check_curve448_modules(Fallback, [Module | Modules]) ->
    case code:ensure_loaded(Module) of
        {module, Module} ->
            _ = application:ensure_all_started(Module),
            RealFallback = jose_jwa_curve448,
            RealModule = check_curve448_module(Module),
            try check_curve448_module_does_it_work(RealFallback, RealModule) of
                true ->
                    RealModule;
                false ->
                    check_curve448_modules(Fallback, Modules)
            catch
                _Class:_Reason:_Stacktrace ->
                    % io:format("Class = ~p~nReason = ~p~nStacktrace = ~p~n", [_Class, _Reason, _Stacktrace]),
                    check_curve448_modules(Fallback, Modules)
            end;
        _ ->
            check_curve448_modules(Fallback, Modules)
    end;
check_curve448_modules(Fallback, []) ->
    Fallback.

%% @private
check_curve448_module_does_it_work(Fallback, Module) ->
    {PK, SK = <<Secret:57/binary, _:57/binary>>} = Module:eddsa_keypair(),
    {PK, SK} = Module:eddsa_keypair(Secret),
    PK = Module:eddsa_secret_to_public(Secret),
    Message = crypto:strong_rand_bytes(16),
    Signature = Module:ed448_sign(Message, SK),
    true = Module:ed448_verify(Signature, Message, PK),
    true = Fallback:ed448_verify(Signature, Message, PK),
    %% NOTE: Ed448ph is lower priority, no need to check for now.
    % Ctx = <<"ctx">>,
    % CtxSignature = Module:ed448_sign(Message, SK, Ctx),
    % true = Module:ed448_verify(CtxSignature, Message, PK, Ctx),
    % true = Fallback:ed448_verify(CtxSignature, Message, PK, Ctx),
    % PHSignature = Module:ed448ph_sign(Message, SK),
    % true = Module:ed448ph_verify(PHSignature, Message, PK),
    % true = Fallback:ed448ph_verify(PHSignature, Message, PK),
    % CtxPHSignature = Module:ed448ph_sign(Message, SK, Ctx),
    % true = Module:ed448ph_verify(CtxPHSignature, Message, PK, Ctx),
    % true = Fallback:ed448ph_verify(CtxPHSignature, Message, PK, Ctx),
    true.

%% @private
check_json(_Fallback, Entries) ->
    JSONModule =
        case ets:lookup(?TAB, json_module) of
            [{json_module, M}] when is_atom(M) ->
                M;
            [] ->
                case application:get_env(jose, json_module, undefined) of
                    undefined ->
                        case code:ensure_loaded(elixir) of
                            {module, elixir} ->
                                check_json_modules([ojson, 'Elixir.Jason', 'Elixir.Poison', jiffy, jsone, jsx, thoas]);
                            _ ->
                                check_json_modules([ojson, jiffy, jsone, jsx, thoas])
                        end;
                    M when is_atom(M) ->
                        check_json_module(M)
                end
        end,
    [{json_module, JSONModule} | Entries].

%% @private
check_json_module(jiffy) ->
    jose_json_jiffy;
check_json_module(jsx) ->
    jose_json_jsx;
check_json_module(jsone) ->
    jose_json_jsone;
check_json_module(ojson) ->
    jose_json_ojson;
check_json_module(thoas) ->
    jose_json_thoas;
check_json_module('Elixir.Jason') ->
    jose_json_jason;
check_json_module('Elixir.Poison') ->
    Map = ?POISON_MAP,
    Bin = ?POISON_BIN,
    case jose_json_poison:encode(Map) of
        Bin ->
            jose_json_poison;
        _ ->
            check_json_module('Elixir.JOSE.Poison')
    end;
check_json_module('Elixir.JOSE.Poison') ->
    Map = ?POISON_MAP,
    Bin = ?POISON_BIN,
    case code:ensure_loaded('Elixir.JOSE.Poison') of
        {module, 'Elixir.JOSE.Poison'} ->
            try jose_json_poison_lexical_encoder:encode(Map) of
                Bin ->
                    jose_json_poison_lexical_encoder;
                _ ->
                    check_json_module(jose_json_poison_compat_encoder)
            catch
                _:_ ->
                    check_json_module(jose_json_poison_compat_encoder)
            end;
        _ ->
            check_json_module(jose_json_poison_compat_encoder)
    end;
check_json_module(jose_json_poison_compat_encoder) ->
    Map = ?POISON_MAP,
    Bin = ?POISON_BIN,
    try jose_json_poison_compat_encoder:encode(Map) of
        Bin ->
            jose_json_poison_compat_encoder;
        _ ->
            jose_json_poison
    catch
        _:_ ->
            jose_json_poison
    end;
check_json_module(Module) when is_atom(Module) ->
    Module.

%% @private
check_json_modules([Module | Modules]) ->
    case code:ensure_loaded(Module) of
        {module, Module} ->
            _ = application:ensure_all_started(Module),
            check_json_module(Module);
        _ ->
            check_json_modules(Modules)
    end;
check_json_modules([]) ->
    jose_json_unsupported.

%% @private
check_sha3(false, Entries) ->
    check_sha3(jose_sha3_unsupported, Entries);
check_sha3(true, Entries) ->
    check_sha3(jose_jwa_sha3, Entries);
check_sha3(Fallback, Entries) ->
    true = ets:delete_object(?TAB, {sha3_module, jose_jwa_sha3}),
    true = ets:delete_object(?TAB, {sha3_module, jose_sha3_unsupported}),
    SHA3Module =
        case ets:lookup(?TAB, sha3_module) of
            [{sha3_module, M}] when is_atom(M) ->
                M;
            [] ->
                case application:get_env(jose, sha3_module, undefined) of
                    undefined ->
                        check_sha3_modules(Fallback, [libdecaf, keccakf1600]);
                    M when is_atom(M) ->
                        check_sha3_module(M)
                end
        end,
    %% Potentially used by Ed448 related functions below, needs to be inserted early.
    true = ets:insert(?TAB, {sha3_module, SHA3Module}),
    [{sha3_module, SHA3Module} | Entries].

%% @private
check_sha3_module(keccakf1600) ->
    check_sha3_module(jose_sha3_keccakf1600);
check_sha3_module(libdecaf) ->
    check_sha3_module(jose_sha3_libdecaf);
check_sha3_module(jose_sha3_keccakf1600) ->
    _ = code:ensure_loaded(keccakf1600),
    case erlang:function_exported(keccakf1600, hash, 3) of
        false ->
            % version < 2
            check_sha3_module(jose_sha3_keccakf1600_driver);
        true ->
            % version >= 2
            check_sha3_module(jose_sha3_keccakf1600_nif)
    end;
check_sha3_module(Module) when is_atom(Module) ->
    Module.

%% @private
check_sha3_modules(Fallback, [Module | Modules]) ->
    case code:ensure_loaded(Module) of
        {module, Module} ->
            _ = application:ensure_all_started(Module),
            check_sha3_module(Module);
        _ ->
            check_sha3_modules(Fallback, Modules)
    end;
check_sha3_modules(Fallback, []) ->
    Fallback.

%% @private
check_crypto(false, Entries) ->
    check_crypto(jose_jwa_unsupported, Entries);
check_crypto(true, Entries) ->
    check_crypto(jose_jwa_aes, Entries);
check_crypto(Fallback, Entries) ->
    Ciphers = [
        aes_cbc,
        aes_ecb,
        aes_gcm
    ],
    KeySizes = [
        128,
        192,
        256
    ],
    CipherEntries0 = [
        begin
            case has_cipher(Cipher, KeySize) of
                false ->
                    {{cipher, {Cipher, KeySize}}, {Fallback, {Cipher, KeySize}}};
                {true, CryptoCipher} ->
                    {{cipher, {Cipher, KeySize}}, {crypto, CryptoCipher}}
            end
        end
     || Cipher <- Ciphers, KeySize <- KeySizes
    ],
    CipherEntries1 =
        case lists:keyfind(chacha20_poly1305_module, 1, Entries) of
            {chacha20_poly1305_module, jose_chacha20_poly1305_unsupported} ->
                CipherEntries0 ++ [{{cipher, {chacha20_poly1305, 256}}, {Fallback, {chacha20_poly1305, 256}}}];
            _ ->
                CipherEntries0 ++ [{{cipher, {chacha20_poly1305, 256}}, {jose_chacha20_poly1305, {chacha20_poly1305, 256}}}]
        end,
    CipherEntries2 =
        case lists:keyfind(xchacha20_poly1305_module, 1, Entries) of
            {xchacha20_poly1305_module, jose_xchacha20_poly1305_unsupported} ->
                CipherEntries1 ++ [{{cipher, {xchacha20_poly1305, 256}}, {Fallback, {xchacha20_poly1305, 256}}}];
            _ ->
                CipherEntries1 ++ [{{cipher, {xchacha20_poly1305, 256}}, {jose_xchacha20_poly1305, {xchacha20_poly1305, 256}}}]
        end,
    [CipherEntries2 | Entries].

%% @private
check_public_key(Fallback, Entries) ->
    RSACrypt = check_rsa_crypt(Fallback),
    RSASign = check_rsa_sign(Fallback),
    [RSACrypt, RSASign | Entries].

%% @private
check_rsa_crypt(false) ->
    check_rsa_crypt(jose_jwa_unsupported);
check_rsa_crypt(true) ->
    check_rsa_crypt(jose_jwa_pkcs1);
check_rsa_crypt(Fallback) ->
    Algorithms = [
        %% Algorithm,    LegacyOptions,                       FutureOptions
        {rsa1_5, [{rsa_pad, rsa_pkcs1_padding}], [{rsa_padding, rsa_pkcs1_padding}]},
        {rsa_oaep, [{rsa_pad, rsa_pkcs1_oaep_padding}], [{rsa_padding, rsa_pkcs1_oaep_padding}]},
        {rsa_oaep_256, notsup, [{rsa_padding, rsa_pkcs1_oaep_padding}, {rsa_oaep_md, sha256}]}
    ],
    _ = code:ensure_loaded(public_key),
    _ = application:ensure_all_started(public_key),
    Legacy =
        case erlang:function_exported(public_key, sign, 4) of
            false ->
                legacy;
            true ->
                future
        end,
    CryptEntries = [
        begin
            case has_rsa_crypt(Algorithm, Legacy, LegacyOptions, FutureOptions) of
                false ->
                    {{rsa_crypt, Algorithm}, {Fallback, FutureOptions}};
                {true, Module, Options} ->
                    {{rsa_crypt, Algorithm}, {Module, Options}}
            end
        end
     || {Algorithm, LegacyOptions, FutureOptions} <- Algorithms
    ],
    CryptEntries.

%% @private
check_rsa_sign(false) ->
    check_rsa_sign(jose_jwa_unsupported);
check_rsa_sign(true) ->
    check_rsa_sign(jose_jwa_pkcs1);
check_rsa_sign(Fallback) ->
<<<<<<< HEAD
	Paddings = [
		rsa_pkcs1_padding,
		rsa_pkcs1_pss_padding
	],
	_ = code:ensure_loaded(public_key),
	_ = application:ensure_all_started(public_key),
	Legacy = case erlang:function_exported(public_key, sign, 4) of
		false ->
			legacy;
		true ->
			future
	end,
	SignEntries = [begin
		case has_rsa_sign(Padding, Legacy, sha256) of
			false ->
				{{rsa_sign, Padding}, {Fallback, [{rsa_padding, Padding}]}};
			{true, Module} ->
				{{rsa_sign, Padding}, {Module, undefined}};
			{true, Module, Options} ->
				{{rsa_sign, Padding}, {Module, Options}}
		end
	end || Padding <- Paddings],
	SignEntries.
=======
    Paddings = [
        rsa_pkcs1_padding,
        rsa_pkcs1_pss_padding
    ],
    _ = code:ensure_loaded(public_key),
    _ = application:ensure_all_started(public_key),
    Legacy =
        case erlang:function_exported(public_key, sign, 4) of
            false ->
                legacy;
            true ->
                future
        end,
    SignEntries = [
        begin
            case has_rsa_sign(Padding, Legacy, sha) of
                false ->
                    {{rsa_sign, Padding}, {Fallback, [{rsa_padding, Padding}]}};
                {true, Module} ->
                    {{rsa_sign, Padding}, {Module, undefined}};
                {true, Module, Options} ->
                    {{rsa_sign, Padding}, {Module, Options}}
            end
        end
     || Padding <- Paddings
    ],
    SignEntries.
>>>>>>> 44fad4ab

%% @private
check_xchacha20_poly1305(false, Entries) ->
    check_xchacha20_poly1305(jose_xchacha20_poly1305_unsupported, Entries);
check_xchacha20_poly1305(true, Entries) ->
    check_xchacha20_poly1305(jose_jwa_xchacha20_poly1305, Entries);
check_xchacha20_poly1305(Fallback, Entries) ->
    true = ets:delete_object(?TAB, {xchacha20_poly1305_module, jose_jwa_xchacha20_poly1305}),
    true = ets:delete_object(?TAB, {xchacha20_poly1305_module, jose_xchacha20_poly1305_unsupported}),
    ChaCha20Poly1305Module =
        case ets:lookup(?TAB, xchacha20_poly1305_module) of
            [{xchacha20_poly1305_module, M}] when is_atom(M) ->
                M;
            [] ->
                case application:get_env(jose, xchacha20_poly1305_module, undefined) of
                    undefined ->
                        check_xchacha20_poly1305_modules(Fallback, [libsodium, crypto]);
                    M when is_atom(M) ->
                        check_xchacha20_poly1305_module(M)
                end
        end,
    [{xchacha20_poly1305_module, ChaCha20Poly1305Module} | Entries].

%% @private
check_xchacha20_poly1305_module(crypto) ->
    jose_xchacha20_poly1305_crypto;
check_xchacha20_poly1305_module(libsodium) ->
    jose_xchacha20_poly1305_libsodium;
check_xchacha20_poly1305_module(Module) when is_atom(Module) ->
    Module.

%% @private
check_xchacha20_poly1305_modules(Fallback, [Module | Modules]) ->
    case code:ensure_loaded(Module) of
        {module, Module} ->
            _ = application:ensure_all_started(Module),
            M = check_xchacha20_poly1305_module(Module),
            PT = crypto:strong_rand_bytes(8),
            CEK = crypto:strong_rand_bytes(32),
            IV = crypto:strong_rand_bytes(24),
            AAD = <<>>,
            try M:encrypt(PT, AAD, IV, CEK) of
                {CT, TAG} when is_binary(CT) andalso is_binary(TAG) ->
                    try M:decrypt(CT, TAG, AAD, IV, CEK) of
                        PT ->
                            M;
                        _ ->
                            check_xchacha20_poly1305_modules(Fallback, Modules)
                    catch
                        _:_ ->
                            check_xchacha20_poly1305_modules(Fallback, Modules)
                    end;
                _ ->
                    check_xchacha20_poly1305_modules(Fallback, Modules)
            catch
                _:_ ->
                    check_xchacha20_poly1305_modules(Fallback, Modules)
            end;
        _ ->
            check_xchacha20_poly1305_modules(Fallback, Modules)
    end;
check_xchacha20_poly1305_modules(Fallback, []) ->
    Fallback.

%% @private
has_cipher(aes_cbc, KeySize) ->
    Key = <<0:KeySize>>,
    IV = <<0:128>>,
    PlainText = jose_jwa_pkcs7:pad(<<>>),
    case has_block_cipher(aes_cbc, {Key, IV, PlainText}) of
        false ->
            Cipher = list_to_atom("aes_" ++ integer_to_list(KeySize) ++ "_cbc"),
            has_block_cipher(Cipher, {Key, IV, PlainText});
        Other ->
            Other
    end;
has_cipher(aes_ecb, KeySize) ->
    Key = <<0:KeySize>>,
    PlainText = jose_jwa_pkcs7:pad(<<>>),
    case has_block_cipher(aes_ecb, {Key, PlainText}) of
        false ->
            Cipher = list_to_atom("aes_" ++ integer_to_list(KeySize) ++ "_ecb"),
            has_block_cipher(Cipher, {Key, PlainText});
        Other ->
            Other
    end;
has_cipher(aes_gcm, KeySize) ->
    Key = <<0:KeySize>>,
    IV = <<0:96>>,
    AAD = <<>>,
    PlainText = jose_jwa_pkcs7:pad(<<>>),
    case has_block_cipher(aes_gcm, {Key, IV, AAD, PlainText}) of
        false ->
            Cipher = list_to_atom("aes_" ++ integer_to_list(KeySize) ++ "_gcm"),
            has_block_cipher(Cipher, {Key, IV, AAD, PlainText});
        Other ->
            Other
    end.

%% @private
has_block_cipher(Cipher, {Key, PlainText}) ->
    case catch jose_crypto_compat:crypto_one_time(Cipher, Key, PlainText, true) of
        CipherText when is_binary(CipherText) ->
            case catch jose_crypto_compat:crypto_one_time(Cipher, Key, CipherText, false) of
                PlainText ->
                    {true, Cipher};
                _ ->
                    false
            end;
        _ ->
            false
    end;
has_block_cipher(Cipher, {Key, IV, PlainText}) ->
    case catch jose_crypto_compat:crypto_one_time(Cipher, Key, IV, PlainText, true) of
        CipherText when is_binary(CipherText) ->
            case catch jose_crypto_compat:crypto_one_time(Cipher, Key, IV, CipherText, false) of
                PlainText ->
                    {true, Cipher};
                _ ->
                    false
            end;
        _ ->
            false
    end;
has_block_cipher(Cipher, {Key, IV, AAD, PlainText}) ->
    case catch jose_crypto_compat:crypto_one_time(Cipher, Key, IV, {AAD, PlainText}, true) of
        {CipherText, CipherTag} when is_binary(CipherText) andalso is_binary(CipherTag) ->
            case catch jose_crypto_compat:crypto_one_time(Cipher, Key, IV, {AAD, CipherText, CipherTag}, false) of
                PlainText ->
                    {true, Cipher};
                _ ->
                    false
            end;
        _ ->
            false
    end.

%% @private
has_rsa_crypt(Algorithm, future, _LegacyOptions, FutureOptions) ->
    PlainText = <<0:8>>,
    PublicKey = rsa_public_key(),
    case catch public_key:encrypt_public(PlainText, PublicKey, FutureOptions) of
        CipherText when is_binary(CipherText) ->
            PrivateKey = rsa_private_key(),
            case catch public_key:decrypt_private(CipherText, PrivateKey, FutureOptions) of
                PlainText ->
                    case catch public_key:decrypt_private(rsa_ciphertext(Algorithm), PrivateKey, FutureOptions) of
                        <<"ciphertext">> ->
                            {true, public_key, FutureOptions};
                        _ ->
                            false
                    end;
                _ ->
                    false
            end;
        _ ->
            false
    end;
has_rsa_crypt(_Algorithm, legacy, notsup, _FutureOptions) ->
    false;
has_rsa_crypt(Algorithm, legacy, LegacyOptions, _FutureOptions) ->
    PlainText = <<0:8>>,
    PublicKey = rsa_public_key(),
    case catch public_key:encrypt_public(PlainText, PublicKey, LegacyOptions) of
        CipherText when is_binary(CipherText) ->
            PrivateKey = rsa_private_key(),
            case catch public_key:decrypt_private(CipherText, PrivateKey, LegacyOptions) of
                PlainText ->
                    case catch public_key:decrypt_private(rsa_ciphertext(Algorithm), PrivateKey, LegacyOptions) of
                        <<"ciphertext">> ->
                            {true, public_key, LegacyOptions};
                        _ ->
                            false
                    end;
                _ ->
                    false
            end;
        _ ->
            false
    end.

%% @private
has_rsa_sign(Padding, future, DigestType) ->
    Message = <<0:8>>,
    PrivateKey = rsa_private_key(),
    Options = [{rsa_padding, Padding}],
    case catch public_key:sign(Message, DigestType, PrivateKey, Options) of
        Signature when is_binary(Signature) ->
            PublicKey = rsa_public_key(),
            case catch public_key:verify(Message, DigestType, Signature, PublicKey, Options) of
                true ->
                    {true, public_key, Options};
                _ ->
                    false
            end;
        _ ->
            false
    end;
has_rsa_sign(rsa_pkcs1_padding, legacy, DigestType) ->
    Message = <<0:8>>,
    PrivateKey = rsa_private_key(),
    case catch public_key:sign(Message, DigestType, PrivateKey) of
        Signature when is_binary(Signature) ->
            PublicKey = rsa_public_key(),
            case catch public_key:verify(Message, DigestType, Signature, PublicKey) of
                true ->
                    {true, public_key};
                _ ->
                    false
            end;
        _ ->
            false
    end;
has_rsa_sign(_Padding, legacy, _DigestType) ->
    false.

%% @private
read_pem_key(PEM) ->
    public_key:pem_entry_decode(hd(public_key:pem_decode(PEM))).

%% @private
rsa_ciphertext(rsa1_5) ->
    <<
        16#67,
        16#3F,
        16#BF,
        16#D4,
        16#93,
        16#1E,
        16#6C,
        16#54,
        16#67,
        16#DE,
        16#29,
        16#3C,
        16#71,
        16#5F,
        16#95,
        16#BE,
        16#69,
        16#99,
        16#D3,
        16#6C,
        16#E4,
        16#81,
        16#1E,
        16#49,
        16#BE,
        16#5D,
        16#91,
        16#85,
        16#E7,
        16#1D,
        16#04,
        16#C5,
        16#38,
        16#0A,
        16#6F,
        16#3F,
        16#32,
        16#2C,
        16#3D,
        16#67,
        16#53,
        16#B1,
        16#EA,
        16#D7,
        16#2E,
        16#ED,
        16#6A,
        16#7A,
        16#EB,
        16#49,
        16#79,
        16#71,
        16#CA,
        16#F5,
        16#71,
        16#67,
        16#FA,
        16#8B,
        16#B8,
        16#A8,
        16#30,
        16#59,
        16#2E,
        16#88,
        16#98,
        16#19,
        16#AE,
        16#B2,
        16#94,
        16#BA,
        16#6E,
        16#D2,
        16#EF,
        16#28,
        16#BE,
        16#04,
        16#4F,
        16#90,
        16#77,
        16#CA,
        16#3D,
        16#11,
        16#2B,
        16#E7,
        16#17,
        16#D8,
        16#89,
        16#7F,
        16#EC,
        16#7A,
        16#2C,
        16#70,
        16#A5,
        16#08,
        16#FB,
        16#5B
    >>;
rsa_ciphertext(rsa_oaep) ->
    <<
        16#B8,
        16#F7,
        16#0C,
        16#A8,
        16#F8,
        16#30,
        16#2A,
        16#E9,
        16#68,
        16#8A,
        16#DB,
        16#3E,
        16#5D,
        16#AE,
        16#84,
        16#A7,
        16#16,
        16#FA,
        16#9D,
        16#E2,
        16#FC,
        16#81,
        16#F7,
        16#DF,
        16#A8,
        16#DB,
        16#8F,
        16#4F,
        16#92,
        16#A1,
        16#51,
        16#9E,
        16#6B,
        16#C5,
        16#36,
        16#CE,
        16#93,
        16#10,
        16#11,
        16#D9,
        16#D5,
        16#C2,
        16#C9,
        16#85,
        16#14,
        16#EF,
        16#D5,
        16#C3,
        16#AC,
        16#63,
        16#BE,
        16#49,
        16#FA,
        16#02,
        16#1A,
        16#FC,
        16#3D,
        16#D0,
        16#2C,
        16#83,
        16#C5,
        16#76,
        16#1D,
        16#F5,
        16#FA,
        16#A0,
        16#D7,
        16#42,
        16#ED,
        16#3F,
        16#A4,
        16#12,
        16#32,
        16#14,
        16#93,
        16#51,
        16#79,
        16#2E,
        16#40,
        16#FB,
        16#14,
        16#18,
        16#DF,
        16#30,
        16#62,
        16#9F,
        16#F3,
        16#59,
        16#5D,
        16#83,
        16#0F,
        16#4A,
        16#8F,
        16#9B,
        16#3F,
        16#39
    >>;
rsa_ciphertext(rsa_oaep_256) ->
    <<
        16#09,
        16#24,
        16#EA,
        16#EB,
        16#D4,
        16#EF,
        16#00,
        16#BE,
        16#8E,
        16#02,
        16#BE,
        16#25,
        16#24,
        16#24,
        16#18,
        16#81,
        16#8D,
        16#7A,
        16#A2,
        16#EB,
        16#F1,
        16#BE,
        16#5C,
        16#DC,
        16#D0,
        16#71,
        16#43,
        16#09,
        16#53,
        16#12,
        16#44,
        16#AD,
        16#8A,
        16#CD,
        16#F8,
        16#45,
        16#7F,
        16#1F,
        16#30,
        16#B6,
        16#54,
        16#8E,
        16#AB,
        16#D2,
        16#10,
        16#14,
        16#BC,
        16#CE,
        16#7A,
        16#99,
        16#DC,
        16#A6,
        16#8D,
        16#16,
        16#5A,
        16#A0,
        16#50,
        16#3A,
        16#93,
        16#0E,
        16#53,
        16#4A,
        16#B5,
        16#6B,
        16#51,
        16#E8,
        16#43,
        16#8F,
        16#BD,
        16#2D,
        16#E0,
        16#63,
        16#36,
        16#24,
        16#5B,
        16#8D,
        16#DD,
        16#98,
        16#AC,
        16#37,
        16#7C,
        16#16,
        16#DB,
        16#03,
        16#C8,
        16#BD,
        16#22,
        16#D2,
        16#15,
        16#98,
        16#91,
        16#B7,
        16#3C,
        16#01,
        16#CF,
        16#0E
    >>.

%% @private
rsa_public_key() ->
    read_pem_key(<<
        "-----BEGIN PUBLIC KEY-----\n"
        "MHwwDQYJKoZIhvcNAQEBBQADawAwaAJhAL/f1xISwDSm4m6sYHm6WD4WK2egfyfZ\n"
        "hd0w4iVeZvHjUurZVRVQojs7hZC7DKBfjShl6M7BT9j7gkaYOXlJHLhK6/J+Zr0C\n"
        "g6PMkkbejQltgr4fUzbG8zUBo7BMs4Xm0wIDAQAB\n"
        "-----END PUBLIC KEY-----\n"
    >>).

%% @private
rsa_private_key() ->
    read_pem_key(<<
        "-----BEGIN RSA PRIVATE KEY-----\n"
        "MIIBzAIBAAJhAL/f1xISwDSm4m6sYHm6WD4WK2egfyfZhd0w4iVeZvHjUurZVRVQ\n"
        "ojs7hZC7DKBfjShl6M7BT9j7gkaYOXlJHLhK6/J+Zr0Cg6PMkkbejQltgr4fUzbG\n"
        "8zUBo7BMs4Xm0wIDAQABAmEAiisNO7WG9SNLoPi+TEn061iZjvjTOAX60Io3/0LY\n"
        "jMzu07EHBN9Yw6CcENmxQPcsdIRlSKLlt+UeUdBES6Zoccek5fJl+gnqExeX2Av1\n"
        "v0Y8vIP2yejV7Pw+SrNxpY5ZAjEA+WMEZEgFrK8cPJmZLR9Kj3jvN5P+AmIKzg00\n"
        "VMW93rS+sdHmYQUStqBuu2XRw5SlAjEAxPZlLCZ83GrqdStcmChCFpflzCRyU/wC\n"
        "qVVP8QYfct49Cca3TyC8lCywwXI5s5wXAjA1JQK0lByRdiegSmM4GGj9NhpUT7db\n"
        "rqT60BmMzy7tHLtejYp4tmoMfRfb25DeCvkCMQCO+usQ9NOZUsfmzNaH4lmvew8n\n"
        "daHFE+F+uV6x8ibsRSZ8LVQuze33hsW9eEUo/HsCMQDKkImE3DSqHgwfKPjtecFH\n"
        "oftdsGQ4u+MUGkST94Hh8479oNYaNveCRDOTJ4GJjUE=\n"
        "-----END RSA PRIVATE KEY-----\n"
    >>).<|MERGE_RESOLUTION|>--- conflicted
+++ resolved
@@ -770,7 +770,6 @@
 check_rsa_sign(true) ->
     check_rsa_sign(jose_jwa_pkcs1);
 check_rsa_sign(Fallback) ->
-<<<<<<< HEAD
 	Paddings = [
 		rsa_pkcs1_padding,
 		rsa_pkcs1_pss_padding
@@ -794,35 +793,6 @@
 		end
 	end || Padding <- Paddings],
 	SignEntries.
-=======
-    Paddings = [
-        rsa_pkcs1_padding,
-        rsa_pkcs1_pss_padding
-    ],
-    _ = code:ensure_loaded(public_key),
-    _ = application:ensure_all_started(public_key),
-    Legacy =
-        case erlang:function_exported(public_key, sign, 4) of
-            false ->
-                legacy;
-            true ->
-                future
-        end,
-    SignEntries = [
-        begin
-            case has_rsa_sign(Padding, Legacy, sha) of
-                false ->
-                    {{rsa_sign, Padding}, {Fallback, [{rsa_padding, Padding}]}};
-                {true, Module} ->
-                    {{rsa_sign, Padding}, {Module, undefined}};
-                {true, Module, Options} ->
-                    {{rsa_sign, Padding}, {Module, Options}}
-            end
-        end
-     || Padding <- Paddings
-    ],
-    SignEntries.
->>>>>>> 44fad4ab
 
 %% @private
 check_xchacha20_poly1305(false, Entries) ->
